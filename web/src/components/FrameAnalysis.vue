<template>
    <div class="app-container">
        <div class="stats-cards">
            <div class="stat-card data-panel">
                <div class="card-title">
                    <i>📊</i> 有效帧数
                </div>
                <div class="card-value">{{ formatNumber(performanceData.statistics.total_frames) }}</div>
                <div class="progress-bar">
                    <div class="progress-value"
                        :style="{ width: '100%', background: 'linear-gradient(90deg, #38bdf8, #818cf8)' }"></div>
                </div>
                <div class="card-desc">应用渲染的总帧数，反映整体运行情况</div>
                <div class="metric-grid">
                    <div class="metric-item">
                        <div class="metric-label">最高FPS</div>
                        <div class="metric-value">{{ performanceData.fps_stats.max_fps.toFixed(2) }}</div>
                    </div>
                    <div class="metric-item">
                        <div class="metric-label">最低FPS</div>
                        <div class="metric-value">{{ performanceData.fps_stats.min_fps.toFixed(2) }}</div>
                    </div>
                    <div class="metric-item">
                        <div class="metric-label">平均FPS</div>
                        <div class="metric-value">{{ performanceData.fps_stats.average_fps.toFixed(2) }}</div>
                    </div>
                </div>
            </div>

            <div class="stat-card data-panel">
                <div class="card-title">
                    <i>⚠️</i> 卡顿帧数
                </div>
                <div class="card-value">{{ performanceData.statistics.total_stutter_frames }} </div>
                <div class="progress-bar">
                    <div class="progress-value"
                        :style="{ width: (performanceData.statistics.stutter_rate * 100) + '%', background: '#f97316' }">
                    </div>
                </div>
                <div class="metric-grid">
                    <div class="metric-item">
                        <div class="metric-label"> 卡顿率</div>
                        <div class="metric-value">{{ (performanceData.statistics.stutter_rate * 100).toFixed(2) }}%
                        </div>
                    </div>
                    <div class="metric-item">
                        <div class="metric-label"> UI卡顿</div>
                        <div class="metric-value">{{ performanceData.statistics.frame_stats.ui.stutter }}</div>
                    </div>
                    <div class="metric-item">
                        <div class="metric-label"> 渲染卡顿</div>
                        <div class="metric-value"> {{ performanceData.statistics.frame_stats.render.stutter }}</div>
                    </div>
                    <div class="metric-item">
                        <div class="metric-label"> 大桌面卡顿</div>
                        <div class="metric-value"> {{ performanceData.statistics.frame_stats.sceneboard.stutter }}</div>
                    </div>
                </div>
            </div>

            <div class="stat-card data-panel">
                <div class="card-title">
                    <i>🌀</i> 空刷帧统计
                </div>
                <div class="card-value">{{ summaryData.total_empty_frames.toLocaleString() }}</div>
                <div class="progress-bar">
                    <div class="progress-value"
                        :style="{ width: Math.min(100, summaryData.empty_frame_percentage) + '%', background: 'linear-gradient(90deg, #8b5cf6, #a78bfa)' }">
                    </div>
                </div>
                <div class="metric-grid">
                    <div class="metric-item">
                        <div class="metric-label">空刷帧负载</div>
                        <div class="metric-value">{{ formatNumber(summaryData.empty_frame_load) }}</div>
                    </div>
                    <div class="metric-item">
                        <div class="metric-label">后台线程负载</div>
                        <div class="metric-value">{{ formatNumber(summaryData.background_thread_load) }}</div>
<<<<<<< HEAD
                    </div>
                    <div class="metric-item">
                        <div class="metric-label">空刷帧占比</div>
                        <div class="metric-value">{{ summaryData.empty_frame_percentage.toFixed(2) }}%</div>
                    </div>
                    <div class="metric-item">
=======
                    </div>
                    <div class="metric-item">
                        <div class="metric-label">空刷帧占比</div>
                        <div class="metric-value">{{ summaryData.empty_frame_percentage.toFixed(2) }}%</div>
                    </div>
                    <div class="metric-item">
>>>>>>> 65cd3dec
                        <div class="metric-label">后台线程占比</div>
                        <div class="metric-value">{{ summaryData.background_thread_percentage.toFixed(2) }}%
                        </div>
                    </div>
                </div>
            </div>
<<<<<<< HEAD
            <div class="stat-card data-panel">
                <div class="card-title">
                    <i>📁</i> 冷加载文件使用分析
                </div>
                <div class="card-value">{{ fileUsageData.summary?.total_file_number || 0 }}</div>
                <div class="progress-bar">
                    <div class="progress-value"
                        :style="{ width: (fileUsageData.summary ? (fileUsageData.summary.used_file_count / fileUsageData.summary.total_file_number * 100) : 0) + '%', background: 'linear-gradient(90deg, #10b981, #34d399)' }">
                    </div>
                </div>
                <div class="metric-grid">
                    <div class="metric-item">
                        <div class="metric-label">已使用文件</div>
                        <div class="metric-value">{{ fileUsageData.summary?.used_file_count || 0 }}</div>
                    </div>
                    <div class="metric-item">
                        <div class="metric-label">未使用文件</div>
                        <div class="metric-value">{{ fileUsageData.summary?.unused_file_count || 0 }}</div>
                    </div>
                    <div class="metric-item">
                        <div class="metric-label">文件使用率</div>
                        <div class="metric-value">{{ fileUsageData.summary ? (fileUsageData.summary.used_file_count /
                            fileUsageData.summary.total_file_number * 100).toFixed(1) : 0 }}%</div>
                    </div>
                    <div class="metric-item">
                        <div class="metric-label">总耗时</div>
                        <div class="metric-value">{{ formatFileTime(fileUsageData.summary?.total_time_ms || 0) }}</div>
                    </div>
                </div>
            </div>
            <div class="stat-card data-panel">
                <div class="card-title">
                    <i>ℹ️</i> 其他
                </div>
                <div class="card-value"></div>
                <div class="progress-bar">
                </div>
                <div class="metric-grid">
                    <div class="metric-item">
                        <div class="metric-label"><span style="font-weight: bold">复用组件：</span></div>
                        <div class="metric-label">组件名/复用组件数/总组件数/复用组件占比</div>
                        <div class="metric-value">{{ componentResuData.max_component }}/{{
                            componentResuData.recycled_builds }}/{{ componentResuData.total_builds }}/{{
                                componentResuData.reusability_ratio*100 }}%</div>
                    </div>
=======

            <div class="stat-card data-panel">
                <div class="card-title">
                    <i>ℹ️</i> 其他
                </div>
                <div class="card-value"></div>
                <div class="progress-bar">
                </div>
                <div class="metric-grid">
                    <div class="metric-item">
                        <div class="metric-label"><span style="font-weight: bold">复用组件：</span></div>
                        <div class="metric-label">组件名/复用组件数/总组件数/复用组件占比</div>
                        <div class="metric-value">{{ componentResuData.max_component }}/{{ componentResuData.recycled_builds }}/{{ componentResuData.total_builds }}/{{ componentResuData.reusability_ratio*100 }}%</div>
                    </div>
                </div>
            </div>

        </div>

        <div class="chart-grid">
            <div class="chart-container data-panel">
                <div class="chart-title">
                    <i class="fas fa-chart-line"></i> FPS、卡顿帧、空刷分析图（相对时间）
>>>>>>> 65cd3dec
                </div>
                <div class="chart" ref="fpsChart"></div>
            </div>
        </div>


<<<<<<< HEAD
        </div>

        <div class="chart-grid">
            <div class="chart-container data-panel">
                <div class="chart-title">
                    <i class="fas fa-chart-line"></i> FPS、卡顿帧、空刷分析图（相对时间）
                </div>
                <div class="chart" ref="fpsChart"></div>
            </div>
        </div>


=======
>>>>>>> 65cd3dec
        <!-- 空刷帧详情面板 -->
        <div class="detail-panel emptyframe-panel" v-if="selectedEmptyFrame">
            <div class="detail-header">
                <div class="detail-title emptyframe-header">
                    <i class="fas fa-ghost"></i>
                    空刷帧详情 - VSync: {{ selectedEmptyFrame.vsync }} ({{ selectedEmptyFrame.thread_name }})
                </div>
                <el-button type="info" @click="selectedEmptyFrame = null">
                    <i class="fas fa-times"></i> 关闭详情
                </el-button>
            </div>
            <div class="detail-content">
                <div class="stutter-info">
                    <div class="info-title">
                        <i class="fas fa-info-circle"></i>
                        帧信息
                    </div>
                    <div class="info-grid">
                        <div class="info-item">
                            <div class="info-label">相对时间</div>
                            <div class="info-value">
                                {{ formatTime(selectedEmptyFrame.ts) }} ms
                            </div>
                        </div>
                        <div class="info-item">
                            <div class="info-label">持续时间</div>
                            <div class="info-value">{{ (selectedEmptyFrame.dur / 1000000).toFixed(2) }} ms</div>
                        </div>
                        <div class="info-item">
                            <div class="info-label">帧负载</div>
                            <div class="info-value">{{ selectedEmptyFrame.frame_load }}</div>
                        </div>
                        <div class="info-item">
                            <div class="info-label">线程类型</div>
                            <div class="info-value">{{ selectedEmptyFrame.is_main_thread ? '主线程' : '后台线程' }}</div>
                        </div>
                        <div class="info-item">
                            <div class="info-label">进程名称</div>
                            <div class="info-value">{{ selectedEmptyFrame.process_name }}</div>
                        </div>
                        <div class="info-item">
                            <div class="info-label">线程名称</div>
                            <div class="info-value">{{ selectedEmptyFrame.thread_name }}</div>
                        </div>
                        <div class="info-item">
                            <div class="info-label">调用栈数量</div>
                            <div class="info-value">{{ selectedEmptyFrame.sample_callchains?.length || 0 }}</div>
                        </div>
                        <div class="info-item">
                            <div class="info-label">调用栈ID</div>
                            <div class="info-value">{{ selectedEmptyFrame.callstack_id }}</div>
                        </div>
                    </div>
                </div>

                <div class="callstack-info">
                    <div class="info-title">
                        <i class="fas fa-code-branch"></i>
                        调用栈信息
                    </div>
                    <div class="callstack-list"
                        v-if="selectedEmptyFrame.sample_callchains && selectedEmptyFrame.sample_callchains.length > 0">
                        <div v-for="(chain, idx) in selectedEmptyFrame.sample_callchains" :key="idx"
                            class="callstack-item">
                            <div class="callstack-header">
                                <div class="callstack-timestamp">
                                    调用栈 {{ idx + 1 }}
                                </div>
                                <div class="callstack-load">
                                    负载: {{ chain.load_percentage.toFixed(2) }}%
                                </div>
                            </div>
                            <div class="callstack-chain">
                                <div v-for="(call, cidx) in chain.callchain" :key="cidx" class="callstack-frame">
                                    <i class="fas fa-level-down-alt"></i>
                                    <div>[{{ call.depth }}] {{ call.path }} - {{ call.symbol }}</div>
                                </div>
                            </div>
                        </div>
                    </div>
                    <div class="placeholder" v-else>
                        <i class="fas fa-exclamation-circle"></i>
                        <h3>未找到调用栈信息</h3>
                        <p>当前空刷帧没有记录调用栈信息</p>
                    </div>
                </div>
            </div>
        </div>

        <!-- 卡顿详情面板 -->
        <div class="detail-panel" v-if="selectedStutter">
            <div class="detail-header">
                <div class="detail-title">
                    <i class="fas fa-bug"></i>
                    卡顿详情 - VSync: {{ selectedStutter.vsync }} ({{ selectedStutter.level_description }})
                </div>
                <el-button type="info" @click="selectedStutter = null">
                    <i class="fas fa-times"></i> 关闭详情
                </el-button>
            </div>
            <div class="detail-content">
                <div class="stutter-info">
                    <div class="info-title">
                        <i class="fas fa-info-circle"></i>
                        卡顿信息
                    </div>
                    <div class="info-grid">
                        <div class="info-item">
                            <div class="info-label">相对时间</div>
                            <div class="info-value">
                                {{ formatTime(selectedStutter.timestamp) }} ms
                            </div>
                        </div>
                        <div class="info-item">
                            <div class="info-label">实际时长</div>
                            <div class="info-value">{{ (selectedStutter.actual_duration / 1000000).toFixed(2) }} ms
                            </div>
                        </div>
                        <div class="info-item">
                            <div class="info-label">预期时长</div>
                            <div class="info-value">{{ (selectedStutter.expected_duration / 1000000).toFixed(2) }}
                                ms</div>
                        </div>
                        <div class="info-item">
                            <div class="info-label">超出时间</div>
                            <div class="info-value">{{ selectedStutter.exceed_time.toFixed(2) }} ms</div>
                        </div>
                        <div class="info-item">
                            <div class="info-label">超出帧数</div>
                            <div class="info-value">{{ selectedStutter.exceed_frames.toFixed(2) }} 帧</div>
                        </div>
                        <div class="info-item">
                            <div class="info-label">卡顿等级</div>
                            <div class="info-value">Level {{ selectedStutter.stutter_level }} ({{
                                selectedStutter.level_description }})</div>
                        </div>
                        <div class="info-item">
                            <div class="info-label">卡顿负载</div>
                            <div class="info-value">{{ selectedStutter.frame_load }}</div>
                        </div>
                        <div class="info-item">
                            <div class="info-label">调用栈数量</div>
                            <div class="info-value">{{ callstackData.length }}</div>
                        </div>
<<<<<<< HEAD
                    </div>
                </div>

                <div class="callstack-info">
                    <div class="info-title">
                        <i class="fas fa-code-branch"></i>
                        调用栈信息
                    </div>
=======
                    </div>
                </div>

                <div class="callstack-info">
                    <div class="info-title">
                        <i class="fas fa-code-branch"></i>
                        调用栈信息
                    </div>
>>>>>>> 65cd3dec
                    <div class="callstack-list" v-if="callstackData.length > 0">
                        <div v-for="(chain, idx) in callstackData" :key="idx" class="callstack-item">
                            <div class="callstack-header">
                                <div class="callstack-timestamp">
                                    调用栈 {{ idx + 1 }}
                                </div>
                                <div class="callstack-load">
                                    负载: {{ chain.load_percentage.toFixed(2) }}%
                                </div>
                            </div>
                            <div class="callstack-chain">
                                <div v-for="(call, cidx) in chain.callchain" :key="cidx" class="callstack-frame">
                                    <i class="fas fa-level-down-alt"></i>
                                    <div>[{{ call.depth }}] {{ call.path }} - {{ call.symbol }}</div>
                                </div>
                            </div>
                        </div>
                    </div>
                    <div class="placeholder" v-else>
                        <i class="fas fa-exclamation-circle"></i>
                        <h3>未找到调用栈信息</h3>
                        <p>当前卡顿点没有记录调用栈信息，可能是系统级调用或未捕获的线程</p>
                    </div>
                </div>
            </div>
        </div>
        <div class="table-container data-panel">
            <div class="table-title">
                <i>📋</i> 卡顿详情
            </div>
<<<<<<< HEAD

            <div class="filters">
                <div class="filter-item" :class="{ active: activeFilter === 'all' }" @click="activeFilter = 'all'">
                    全部卡顿 ({{ performanceData.statistics.total_stutter_frames }})
                </div>
                <div class="filter-item" :class="{ active: activeFilter === 'level_1' }"
                    @click="activeFilter = 'level_1'">
                    轻微卡顿 ({{ performanceData.statistics.stutter_levels.level_1 }})
                </div>
                <div class="filter-item" :class="{ active: activeFilter === 'level_2' }"
                    @click="activeFilter = 'level_2'">
                    中度卡顿 ({{ performanceData.statistics.stutter_levels.level_2 }})
                </div>
                <div class="filter-item" :class="{ active: activeFilter === 'level_3' }"
                    @click="activeFilter = 'level_3'">
                    严重卡顿 ({{ performanceData.statistics.stutter_levels.level_3 }})
                </div>
            </div>

            <table class="data-table">
                <thead>
                    <tr>
                        <th>垂直同步(VSync)</th>
                        <th>卡顿级别</th>
                        <th>实际耗时(ms)</th>
                        <th>预期耗时(ms)</th>
                        <th>超出时间</th>
                    </tr>
                </thead>
                <tbody>
                    <tr v-for="(stutter, index) in filteredStutters" :key="index">
                        <td>{{ stutter.vsync }}</td>
                        <td :class="'level-' + stutter.stutter_level">
                            <span class="level-badge">{{ stutter.stutter_level }} - {{ stutter.level_description
                            }}</span>
                        </td>
                        <td>{{ (stutter.actual_duration / 1000000).toFixed(2) }}</td>
                        <td>{{ (stutter.expected_duration / 1000000).toFixed(2) }}</td>
                        <td :class="stutter.exceed_time >= 0 ? 'negative' : 'positive'">
                            {{ stutter.exceed_time >= 0 ? '+' : '' }}{{ stutter.exceed_time.toFixed(2) }}ms
                        </td>
                    </tr>
                </tbody>
            </table>
        </div>

        <!-- 文件使用分析表格 -->
        <div class="table-container data-panel">
            <div class="table-title">
                <i>📁</i> 冷加载文件使用分析
            </div>

            <div class="filters">
                <div class="filter-item" :class="{ active: fileUsageFilter === 'used' }"
                    @click="fileUsageFilter = 'used'">
                    已使用文件 TOP 10 ({{ fileUsageData.used_files_top10.length }})
                </div>
                <div class="filter-item" :class="{ active: fileUsageFilter === 'unused' }"
                    @click="fileUsageFilter = 'unused'">
                    未使用文件 TOP 10 ({{ fileUsageData.unused_files_top10.length }})
=======

            <div class="filters">
                <div class="filter-item" :class="{ active: activeFilter === 'all' }" @click="activeFilter = 'all'">
                    全部卡顿 ({{ performanceData.statistics.total_stutter_frames }})
                </div>
                <div class="filter-item" :class="{ active: activeFilter === 'level_1' }"
                    @click="activeFilter = 'level_1'">
                    轻微卡顿 ({{ performanceData.statistics.stutter_levels.level_1 }})
                </div>
                <div class="filter-item" :class="{ active: activeFilter === 'level_2' }"
                    @click="activeFilter = 'level_2'">
                    中度卡顿 ({{ performanceData.statistics.stutter_levels.level_2 }})
                </div>
                <div class="filter-item" :class="{ active: activeFilter === 'level_3' }"
                    @click="activeFilter = 'level_3'">
                    严重卡顿 ({{ performanceData.statistics.stutter_levels.level_3 }})
>>>>>>> 65cd3dec
                </div>
            </div>

            <table class="data-table">
                <thead>
                    <tr>
<<<<<<< HEAD
                        <th>排名</th>
                        <th>文件名</th>
                        <th>耗时</th>
                        <th>父模块</th>
                    </tr>
                </thead>
                <tbody>
                    <tr v-for="(file, index) in filteredFileUsageData" :key="index">
                        <td>
                            <span class="rank-badge" :class="getFileRankClass(file.rank)">{{ file.rank }}</span>
                        </td>
                        <td class="file-name">{{ file.file_name }}</td>
                        <td>{{ formatFileTime(file.cost_time_ms) }}</td>
                        <td class="parent-module">
                            <div class="module-content" @click="toggleModuleDetail(index)">
                                <span class="module-text" :class="{ 'truncated': !expandedModules[index] }">
                                    {{ file.parent_module || '-' }}
                                </span>
                                <i v-if="file.parent_module && file.parent_module.length > 30" 
                                   class="expand-icon" 
                                   :class="{ 'expanded': expandedModules[index] }">
                                    {{ expandedModules[index] ? '收起' : '展开' }}
                                </i>
                            </div>
=======
                        <th>垂直同步(VSync)</th>
                        <th>卡顿级别</th>
                        <th>实际耗时(ms)</th>
                        <th>预期耗时(ms)</th>
                        <th>超出时间</th>
                    </tr>
                </thead>
                <tbody>
                    <tr v-for="(stutter, index) in filteredStutters" :key="index">
                        <td>{{ stutter.vsync }}</td>
                        <td :class="'level-' + stutter.stutter_level">
                            <span class="level-badge">{{ stutter.stutter_level }} - {{ stutter.level_description
                                }}</span>
                        </td>
                        <td>{{ (stutter.actual_duration / 1000000).toFixed(2) }}</td>
                        <td>{{ (stutter.expected_duration / 1000000).toFixed(2) }}</td>
                        <td :class="stutter.exceed_time >= 0 ? 'negative' : 'positive'">
                            {{ stutter.exceed_time >= 0 ? '+' : '' }}{{ stutter.exceed_time.toFixed(2) }}ms
>>>>>>> 65cd3dec
                        </td>
                    </tr>
                </tbody>
            </table>
        </div>
    </div>
</template>

<script setup>
import { ref, onMounted, computed, watch } from 'vue';
import * as echarts from 'echarts';
<<<<<<< HEAD
import { useJsonDataStore, getDefaultEmptyFrameData, getDefaultColdStartData, safeProcessColdStartData } from '../stores/jsonDataStore.ts';
=======
import { useJsonDataStore, getDefaultEmptyFrameData } from '../stores/jsonDataStore.ts';
>>>>>>> 65cd3dec

// 获取存储实例
const jsonDataStore = useJsonDataStore();
// 通过 getter 获取 空刷JSON 数据
const emptyFrameJsonData = jsonDataStore.emptyFrameData ?? getDefaultEmptyFrameData();
const componentResuJsonData = jsonDataStore.componentResuData;
<<<<<<< HEAD
const coldStartJsonData = safeProcessColdStartData(jsonDataStore.coldStartData) ?? getDefaultColdStartData();
=======
>>>>>>> 65cd3dec

const props = defineProps({
    data: {
        type: Array,
        required: true,
    },
    step: {
        type: Number,
        required: true,
    }
});

// 性能数据
const performanceData = computed(() => {
<<<<<<< HEAD
    if (props.step === 0 || props.data['step' + 2] == undefined) {
        return props.data['step' + 1];
    } else {
        return props.data['step' + props.step];
    }
});

// 当前步骤空刷信息
const emptyFrameData = computed(() => {
    if (props.step === 0 || emptyFrameJsonData['step' + 2] == undefined) {
        return emptyFrameJsonData['step' + 1];
    } else {
        return emptyFrameJsonData['step' + props.step];
    }
});

// 当前步骤组件复用信息
const componentResuData = computed(() => {
    if (props.step === 0 || componentResuJsonData['step' + 2] == undefined) {
        return componentResuJsonData['step' + 1];
    } else {
        return componentResuJsonData['step' + props.step];
    }
});

// 当前步骤冷启动文件使用信息
const coldStartData = computed(() => {
    if (props.step === 0 || coldStartJsonData['step' + 2] == undefined) {
        return coldStartJsonData['step' + 1];
    } else {
        return coldStartJsonData['step' + props.step];
    }
});

// 文件使用分析数据 - 由冷启动数据提供
function mergeFileUsageDataAllSteps(coldStartJsonData) {
    // 合并所有step的used_files_top10和unused_files_top10
    const allUsed = {};
    const allUnused = {};
    let summary = {
        total_file_number: 0,
        total_time_ms: 0,
        used_file_count: 0,
        used_file_time_ms: 0,
        unused_file_count: 0,
        unused_file_time_ms: 0
    };
    Object.values(coldStartJsonData).forEach(step => {
        // 累加summary
        if (step.summary) {
            summary.total_file_number += step.summary.total_file_number;
            summary.total_time_ms += step.summary.total_time_ms;
            summary.used_file_count += step.summary.used_file_count;
            summary.used_file_time_ms += step.summary.used_file_time_ms;
            summary.unused_file_count += step.summary.unused_file_count;
            summary.unused_file_time_ms += step.summary.unused_file_time_ms;
        }
        // 合并used_files_top10
        step.used_files_top10?.forEach(file => {
            if (!allUsed[file.file_name]) {
                allUsed[file.file_name] = { ...file };
            } else {
                allUsed[file.file_name].cost_time_ms += file.cost_time_ms;
                // parent_module合并为多行
                if (file.parent_module && !allUsed[file.file_name].parent_module.includes(file.parent_module)) {
                    allUsed[file.file_name].parent_module += '\n' + file.parent_module;
                }
            }
        });
        // 合并unused_files_top10
        step.unused_files_top10?.forEach(file => {
            if (!allUnused[file.file_name]) {
                allUnused[file.file_name] = { ...file };
            } else {
                allUnused[file.file_name].cost_time_ms += file.cost_time_ms;
                if (file.parent_module && !allUnused[file.file_name].parent_module.includes(file.parent_module)) {
                    allUnused[file.file_name].parent_module += '\n' + file.parent_module;
                }
            }
        });
    });
    // 排序取前10
    const used_files_top10 = Object.values(allUsed)
        .sort((a, b) => b.cost_time_ms - a.cost_time_ms)
        .slice(0, 10)
        .map((file, idx) => ({ ...file, rank: idx + 1 }));
    const unused_files_top10 = Object.values(allUnused)
        .sort((a, b) => b.cost_time_ms - a.cost_time_ms)
        .slice(0, 10)
        .map((file, idx) => ({ ...file, rank: idx + 1 }));
    return { summary, used_files_top10, unused_files_top10 };
}

const fileUsageData = computed(() => {
    if (props.step === 0) {
        return mergeFileUsageDataAllSteps(coldStartJsonData);
    } else {
        return coldStartData.value;
    }
});

=======
     if (props.step === 0 || props.data['step' + 2] == undefined) {
        return props.data['step' + 1];
    } else {
        return props.data['step' + props.step];
    }
});

// 当前步骤空刷信息
const emptyFrameData = computed(() => {
    if (props.step === 0 || emptyFrameJsonData['step' + 2] == undefined) {
        return emptyFrameJsonData['step' + 1];
    } else {
        return emptyFrameJsonData['step' + props.step];
    }
});

// 当前步骤组件复用信息
const componentResuData = computed(() => {
    if (props.step === 0 || componentResuJsonData['step' + 2] == undefined) {
        return componentResuJsonData['step' + 1];
    } else {
        return componentResuJsonData['step' + props.step];
    }
});



>>>>>>> 65cd3dec
const fpsChart = ref(null);
const selectedStutter = ref(null);
const selectedEmptyFrame = ref(null);
const callstackData = ref([]);
const callstackThread = ref('');

const activeFilter = ref('all');
const minTimestamp = ref(0); // 存储最小时间戳

<<<<<<< HEAD
// 文件使用分析相关
const fileUsageFilter = ref('used');

// 父模块展开状态管理
const expandedModules = ref({});

// 切换父模块详情显示
const toggleModuleDetail = (index) => {
    expandedModules.value[index] = !expandedModules.value[index];
};

// 筛选文件使用数据
const filteredFileUsageData = computed(() => {
    if (fileUsageFilter.value === 'used') {
        return fileUsageData.value.used_files_top10;
    } else {
        return fileUsageData.value.unused_files_top10;
    }
});

// 获取文件排名样式类
const getFileRankClass = (rank) => {
    if (rank <= 3) return 'top-rank';
    if (rank <= 5) return 'high-rank';
    return 'normal-rank';
};

// 空刷帧汇总数据
const summaryData = computed(() => emptyFrameData.value.summary);

=======
// 空刷帧汇总数据
const summaryData = computed(() => emptyFrameData.value.summary);

>>>>>>> 65cd3dec
// 格式化数字显示
const formatNumber = (num) => {
    if (num >= 1000000) {
        return (num / 1000000).toFixed(1) + 'M';
    } else if (num >= 1000) {
        return (num / 1000).toFixed(1) + 'K';
    }
    return num;
};

// 格式化时间为相对时间
const formatTime = (timestamp) => {
    // 纳秒转毫秒并减去最小时间戳
    const timeMs = timestamp / 1000000;
    return (timeMs - minTimestamp.value).toFixed(2);
<<<<<<< HEAD
};

// 格式化文件时间
const formatFileTime = (timeMs) => {
    if (timeMs < 1) {
        return `${(timeMs * 1000).toFixed(2)}μs`;
    } else if (timeMs < 1000) {
        return `${timeMs.toFixed(2)}ms`;
    } else {
        return `${(timeMs / 1000).toFixed(2)}s`;
    }
=======
>>>>>>> 65cd3dec
};

// 统计数据计算
const totalFrames = computed(() => performanceData.value.statistics.total_frames);
const stutterFrames = computed(() => performanceData.value.statistics.total_stutter_frames);
const stutterRate = computed(() => performanceData.value.statistics.stutter_rate * 100);
const avgFPS = computed(() => performanceData.value.fps_stats.average_fps);
const minFPS = computed(() => performanceData.value.fps_stats.min_fps);
const maxFPS = computed(() => performanceData.value.fps_stats.max_fps);
const uiStutterFrames = computed(() => performanceData.value.statistics.frame_stats.ui.stutter);
const renderStutterFrames = computed(() => performanceData.value.statistics.frame_stats.render.stutter);
const stutterLevels = computed(() => performanceData.value.statistics.stutter_levels);
const totalStutterFrames = computed(() => stutterFrames.value);

// 筛选卡顿数据
const filteredStutters = computed(() => {
    const allStutters = [
        ...performanceData.value.stutter_details.ui_stutter,
        ...performanceData.value.stutter_details.render_stutter
    ];

    if (activeFilter.value === 'all') return allStutters;

    const level = parseInt(activeFilter.value.split('_')[1]);
    return allStutters.filter(stutter => stutter.stutter_level === level);
});

// 卡顿级别颜色
const getStutterColor = (level) => {
    const colors = {
        1: '#eab308', // 轻微卡顿 - 黄色
        2: '#f97316', // 中度卡顿 - 橙色
        3: '#ef4444'  // 严重卡顿 - 红色
    };
    return colors[level] || '#999';
};

// 初始化图表
const initCharts = () => {
    // FPS与卡顿趋势分析图表
    if (fpsChart.value) {
        const fpsChartInstance = echarts.init(fpsChart.value);

        // 收集所有时间戳
        const allTimestamps = [];

        // 收集FPS数据点
        const fpsData = [];
        performanceData.value.fps_stats.fps_windows.forEach(window => {
            // 使用窗口开始时间作为时间点
            const timeMs = window.start_time_ts / 1000000; // 转换为毫秒
            allTimestamps.push(timeMs);
            fpsData.push({
                time: timeMs,
                fps: window.fps,
                window: window
            });
        });

        // 收集卡顿点
        const stutterPoints = [];
        [
            ...performanceData.value.stutter_details.ui_stutter,
            ...performanceData.value.stutter_details.render_stutter
        ].forEach(stutter => {
            const timeMs = stutter.timestamp / 1000000; // 转换为毫秒
            allTimestamps.push(timeMs);
<<<<<<< HEAD

=======
            
>>>>>>> 65cd3dec
            // 查找对应时间点的FPS值
            let closestFps = 0;
            let minDiff = Infinity;
            fpsData.forEach(fpsItem => {
                const diff = Math.abs(fpsItem.time - timeMs);
                if (diff < minDiff) {
                    minDiff = diff;
                    closestFps = fpsItem.fps;
                }
            });
            
            stutterPoints.push({
                time: timeMs,
                stutter: stutter,
                fps: closestFps  // 添加对应的FPS值
            });
        });

<<<<<<< HEAD
            stutterPoints.push({
                time: timeMs,
                stutter: stutter,
                fps: closestFps  // 添加对应的FPS值
            });
        });

=======
>>>>>>> 65cd3dec
        // 收集空刷帧点
        const emptyFramePoints = [];
        // 主线程空刷帧
        emptyFrameData.value.top_frames.main_thread_empty_frames.forEach(frame => {
            const timeMs = frame.ts / 1000000; // 转换为毫秒
            if (timeMs !== 0) {
                allTimestamps.push(timeMs);
                emptyFramePoints.push({
                    time: timeMs,
                    frame: frame,
                    type: 'main_thread'
                });
            }

        });
        // 后台线程空刷帧
        emptyFrameData.value.top_frames.background_thread.forEach(frame => {
            const timeMs = frame.ts / 1000000; // 转换为毫秒
            if (timeMs !== 0) {
                allTimestamps.push(timeMs);
                emptyFramePoints.push({
                    time: timeMs,
                    frame: frame,
                    type: 'background_thread'
                });
            }
<<<<<<< HEAD

        });

        // 收集空刷负载（用于柱状图）
        const frameLoadData = [];
        const loadData = [];

        // 主线程空刷帧
        emptyFrameData.value.top_frames.main_thread_empty_frames.forEach(frame => {
            const timeMs = frame.ts / 1000000; // 转换为毫秒
            frameLoadData.push({
                time: timeMs,
                load: frame.frame_load,
                frame: frame,  // 添加完整的帧对象
                type: 'main_thread'
            });
            loadData.push(frame.frame_load);
        });

        // 后台线程空刷帧
        //emptyFrameData.value.top_frames.background_thread.forEach(frame => {
        //    const timeMs = frame.ts / 1000000; // 转换为毫秒
        //    frameLoadData.push({
        //        time: timeMs,
        //        load: frame.frame_load,
        //        frame: frame,  // 添加完整的帧对象
        //        type: 'background_thread'
        //    });
        //    loadData.push(frame.frame_load);
        //});

        const maxBarNum = loadData.length > 0 ? Math.max(...loadData) : 0;

        // 找到最小时间戳作为起点
        minTimestamp.value = allTimestamps.length > 0 ? Math.min(...allTimestamps) : 0;

=======

        });

        // 收集空刷负载（用于柱状图）
        const frameLoadData = [];
        const loadData = [];

        // 主线程空刷帧
        emptyFrameData.value.top_frames.main_thread_empty_frames.forEach(frame => {
            const timeMs = frame.ts / 1000000; // 转换为毫秒
            frameLoadData.push({
                time: timeMs,
                load: frame.frame_load,
                frame: frame,  // 添加完整的帧对象
                type: 'main_thread'
            });
            loadData.push(frame.frame_load);
        });

        // 后台线程空刷帧
        //emptyFrameData.value.top_frames.background_thread.forEach(frame => {
        //    const timeMs = frame.ts / 1000000; // 转换为毫秒
        //    frameLoadData.push({
        //        time: timeMs,
        //        load: frame.frame_load,
        //        frame: frame,  // 添加完整的帧对象
        //        type: 'background_thread'
        //    });
        //    loadData.push(frame.frame_load);
        //});

        const maxBarNum = loadData.length > 0 ? Math.max(...loadData) : 0;

        // 找到最小时间戳作为起点
        minTimestamp.value = allTimestamps.length > 0 ? Math.min(...allTimestamps) : 0;

>>>>>>> 65cd3dec
        // 对FPS数据按时间排序
        fpsData.sort((a, b) => a.time - b.time);

        // 配置图表选项 - 使用相对时间
        const option = {
            backgroundColor: 'transparent',
            tooltip: {
                trigger: 'axis',
                backgroundColor: 'rgba(255, 255, 255, 0.95)',
                borderColor: '#e2e8f0',
                borderWidth: 1,
                textStyle: {
                    color: '#1e293b'
                },
                formatter: function (params) {
                    let html = `<div style="font-weight:bold;margin-bottom:8px;color:#3b82f6;">性能数据详情</div>`;
                    const timeParam = params[0];
                    const relativeTime = Math.max(0, timeParam.value[0] - minTimestamp.value);
                    html += `<div>相对时间: <span style="color:#3b82f6;font-weight:500">${relativeTime.toFixed(2)} ms</span></div>`;

                    params.forEach(param => {
                        if (param.seriesName === 'FPS值') {
                            html += `<div>FPS: <span style="color:#3b82f6;font-weight:bold">${param.value[1]}</span></div>`;
                        } else if (param.seriesName === '空刷负载') {
                            // 修复1: 显示空刷负载
                            html += `<div>帧负载: <span style="color:${param.color};font-weight:bold">${param.value[1]}</span></div>`;

                            // 显示线程类型信息
                            if (param.data.type) {
                                const threadType = param.data.type === 'main_thread' ? '主线程' : '后台线程';
                                html += `<div>线程类型: ${threadType}</div>`;
                            }
                        } else if (param.seriesName === '卡顿点') {
                            const stutter = param.data.stutter;
                            html += `<div style="margin-top:10px;color:${param.color};font-weight:bold">卡顿等级: ${stutter.level_description}</div>`;
                            html += `<div>VSync: ${stutter.vsync}</div>`;
                            html += `<div>超出时间: ${stutter.exceed_time.toFixed(2)} ms</div>`;
                        }
                    });

                    return html;
                }
            },
            legend: {
                data: ['FPS值', '空刷负载', '卡顿点', '空刷帧'],
                top: 10,
                textStyle: {
                    color: '#64748b'
                }
            },
            grid: {
                left: '3%',
                right: '4%',
                bottom: '15%',
                top: '10%',
                containLabel: true
            },
            xAxis: {
                type: 'value',
                name: '相对时间 (ms)',
                nameLocation: 'middle',
                nameGap: 30,
                nameTextStyle: {
                    color: '#64748b'
<<<<<<< HEAD
=======
                },
                axisLine: {
                    lineStyle: {
                        color: '#94a3b8'
                    }
                },
                axisLabel: {
                    color: '#64748b',
                    formatter: function (value) {
                        // 确保x轴显示非负值
                        const relativeTime = Math.max(0, value - minTimestamp.value);
                        return parseInt(relativeTime).toLocaleString();
                    }
>>>>>>> 65cd3dec
                },
                min: minTimestamp.value
            },
            yAxis: [
                {
                    type: 'value',
                    name: 'FPS',
                    min: 0,
                    max: 120,
                    nameTextStyle: {
                        color: '#64748b'
                    },
                    axisLine: {
                        lineStyle: {
                            color: '#94a3b8'
                        }
                    },
                    axisLabel: {
                        color: '#64748b'
                    },
                    splitLine: {
                        lineStyle: {
                            color: 'rgba(148, 163, 184, 0.2)'
                        }
                    }
                },
<<<<<<< HEAD
                axisLabel: {
                    color: '#64748b',
                    formatter: function (value) {
                        // 确保x轴显示非负值
                        const relativeTime = Math.max(0, value - minTimestamp.value);
                        return parseInt(relativeTime).toLocaleString();
                    }
=======
                {
                    type: 'value',
                    name: '帧负载',
                    min: 0,
                    max: maxBarNum * 1.1, // 调整最大值为适当范围
                    nameTextStyle: {
                        color: '#64748b'
                    },
                    position: 'right',
                    axisLine: {
                        lineStyle: {
                            color: '#94a3b8'
                        }
                    },
                    axisLabel: {
                        color: '#64748b',
                        formatter: function (value) {
                            // 格式化帧负载显示
                            if (value >= 1000000) {
                                return (value / 1000000).toFixed(1) + 'M';
                            } else if (value >= 1000) {
                                return (value / 1000).toFixed(0) + 'K';
                            }
                            return value;
                        }
                    },
                    splitLine: {
                        show: false
                    }
                }
            ],
            dataZoom: [
                {
                    type: 'inside',
                    start: 0,
                    end: 100
>>>>>>> 65cd3dec
                },
                min: minTimestamp.value
            },
            yAxis: [
                {
<<<<<<< HEAD
                    type: 'value',
                    name: 'FPS',
                    min: 0,
                    max: 120,
                    nameTextStyle: {
                        color: '#64748b'
                    },
                    axisLine: {
                        lineStyle: {
                            color: '#94a3b8'
                        }
                    },
                    axisLabel: {
                        color: '#64748b'
                    },
                    splitLine: {
                        lineStyle: {
                            color: 'rgba(148, 163, 184, 0.2)'
                        }
                    }
                },
                {
                    type: 'value',
                    name: '帧负载',
                    min: 0,
                    max: maxBarNum * 1.1, // 调整最大值为适当范围
                    nameTextStyle: {
                        color: '#64748b'
                    },
                    position: 'right',
                    axisLine: {
                        lineStyle: {
                            color: '#94a3b8'
                        }
                    },
                    axisLabel: {
                        color: '#64748b',
                        formatter: function (value) {
                            // 格式化帧负载显示
                            if (value >= 1000000) {
                                return (value / 1000000).toFixed(1) + 'M';
                            } else if (value >= 1000) {
                                return (value / 1000).toFixed(0) + 'K';
                            }
                            return value;
                        }
                    },
                    splitLine: {
                        show: false
                    }
                }
            ],
            dataZoom: [
                {
                    type: 'inside',
                    start: 0,
                    end: 100
                },
                {
                    type: 'slider',
                    start: 0,
                    end: 100,
                    backgroundColor: 'rgba(255, 255, 255, 0.8)',
                    fillerColor: 'rgba(59, 130, 246, 0.15)',
                    borderColor: 'rgba(203, 213, 225, 0.6)',
                    textStyle: {
                        color: '#64748b'
                    },
                    height: 20,
                    bottom: 5
                }
            ],
            series: [
                {
                    name: '空刷负载',
                    type: 'bar',
                    yAxisIndex: 1, // 使用第二个y轴
                    barWidth: 8,
                    data: frameLoadData.map(item => {
                        // 确保每个数据点包含完整信息
                        return {
                            value: [item.time, item.load],
                            frame: item.frame, // 传递帧对象
                            type: item.type    // 传递线程类型
                        };
                    }),
                    itemStyle: {
                        color: function (params) {
                            // 根据类型设置不同颜色
                            const frameType = params.data.type;
                            if (frameType === 'main_thread') {
                                return '#8b5cf6'; // 主线程空刷帧 - 紫色
                            } else if (frameType === 'background_thread') {
                                return '#ec4899'; // 后台线程空刷帧 - 粉红色
                            }
                            return '#38bdf8'; // 默认颜色 - 蓝色
                        }
                    },
                    triggerEvent: true  // 确保柱状图可以触发事件
                },
                {
                    name: 'FPS值',
                    type: 'line',
                    smooth: true,
                    symbol: 'circle',
                    symbolSize: 6,
                    data: fpsData.map(item => [item.time, item.fps]),
                    itemStyle: {
                        color: function (params) {
                            const fps = params.value[1];
                            if (fps >= 60) return '#3b82f6';
                            if (fps >= 30) return '#0ea5e9';
                            return '#ef4444';
                        }
                    }
                },
                {
                    name: '卡顿点',
                    type: 'scatter',
                    symbol: 'circle',
                    symbolSize: 16,
                    data: stutterPoints.map(p => {
                        return {
                            value: [p.time, p.fps],  // 使用对应时间点的FPS值作为y坐标
                            time: p.time, // 保存绝对时间用于对齐
                            stutter: p.stutter
                        };
                    }),
                    itemStyle: {
                        color: function (params) {
                            const stutter = params.data.stutter;
                            return getStutterColor(stutter.stutter_level);
                        }
                    },
                    tooltip: {
                        formatter: function (params) {
                            const stutter = params.data.stutter;
                            return `
                                <div style="font-weight:bold;color:${getStutterColor(stutter.stutter_level)};">
                                    ${stutter.level_description}
                                </div>
                                <div>VSync: ${stutter.vsync}</div>
                                <div>FPS: ${params.value[1].toFixed(2)}</div>
                                <div>超出时间: ${stutter.exceed_time.toFixed(2)} ms</div>
                            `;
                        }
=======
                    type: 'slider',
                    start: 0,
                    end: 100,
                    backgroundColor: 'rgba(255, 255, 255, 0.8)',
                    fillerColor: 'rgba(59, 130, 246, 0.15)',
                    borderColor: 'rgba(203, 213, 225, 0.6)',
                    textStyle: {
                        color: '#64748b'
                    },
                    height: 20,
                    bottom: 5
                }
            ],
            series: [
                {
                    name: '空刷负载',
                    type: 'bar',
                    yAxisIndex: 1, // 使用第二个y轴
                    barWidth: 8,
                    data: frameLoadData.map(item => {
                        // 确保每个数据点包含完整信息
                        return {
                            value: [item.time, item.load],
                            frame: item.frame, // 传递帧对象
                            type: item.type    // 传递线程类型
                        };
                    }),
                    itemStyle: {
                        color: function (params) {
                            // 根据类型设置不同颜色
                            const frameType = params.data.type;
                            if (frameType === 'main_thread') {
                                return '#8b5cf6'; // 主线程空刷帧 - 紫色
                            } else if (frameType === 'background_thread') {
                                return '#ec4899'; // 后台线程空刷帧 - 粉红色
                            }
                            return '#38bdf8'; // 默认颜色 - 蓝色
                        }
                    },
                    triggerEvent: true  // 确保柱状图可以触发事件
                },
                {
                    name: 'FPS值',
                    type: 'line',
                    smooth: true,
                    symbol: 'circle',
                    symbolSize: 6,
                    data: fpsData.map(item => [item.time, item.fps]),
                    itemStyle: {
                        color: function (params) {
                            const fps = params.value[1];
                            if (fps >= 60) return '#3b82f6';
                            if (fps >= 30) return '#0ea5e9';
                            return '#ef4444';
                        }
                    }
                },
                {
                    name: '卡顿点',
                    type: 'scatter',
                    symbol: 'circle',
                    symbolSize: 16,
                    data: stutterPoints.map(p => {
                        return {
                            value: [p.time, p.fps],  // 使用对应时间点的FPS值作为y坐标
                            time: p.time, // 保存绝对时间用于对齐
                            stutter: p.stutter
                        };
                    }),
                    itemStyle: {
                        color: function (params) {
                            const stutter = params.data.stutter;
                            return getStutterColor(stutter.stutter_level);
                        }
                    },
                    tooltip: {
                        formatter: function (params) {
                            const stutter = params.data.stutter;
                            return `
                                <div style="font-weight:bold;color:${getStutterColor(stutter.stutter_level)};">
                                    ${stutter.level_description}
                                </div>
                                <div>VSync: ${stutter.vsync}</div>
                                <div>FPS: ${params.value[1].toFixed(2)}</div>
                                <div>超出时间: ${stutter.exceed_time.toFixed(2)} ms</div>
                            `;
                        }
>>>>>>> 65cd3dec
                    }
                }

            ]
        };

        fpsChartInstance.setOption(option);

        //绑定点击事件
        fpsChartInstance.on('click', function (params) {
            console.log('点击事件触发', params);

            // 只处理空刷负载系列的点击事件
            if (params.seriesName === '空刷负载') {
                // 检查数据点是否包含frame对象
                if (params.data && params.data.frame) {
                    console.log('找到帧对象', params.data.frame);
                    selectedEmptyFrame.value = params.data.frame;
                    selectedStutter.value = null;
                } else {
                    console.warn('点击柱状图但未找到frame对象', params);
                }
            }

            // 处理卡顿点系列的点击事件
            if (params.seriesName === '卡顿点') {
                if (params.data && params.data.stutter) {
                    selectedStutter.value = params.data.stutter;
                    selectedEmptyFrame.value = null;
                    findCallstackInfo(params.data.stutter.timestamp);
                }
            }
        });

    }

};

// 查找调用栈信息
const findCallstackInfo = (timestamp) => {
    callstackData.value = [];
    callstackThread.value = '';

    // 在主线程空帧中查找
    const mainFrames = emptyFrameData.value.top_frames.main_thread_empty_frames;
    for (const frame of mainFrames) {
        if (timestamp >= frame.ts && timestamp <= frame.ts + frame.dur) {
            if (frame.sample_callchains) {
                callstackData.value = frame.sample_callchains;
                callstackThread.value = frame.thread_name;
                return;
            }
        }
    }

    // 在后台线程中查找
    const bgThreads = emptyFrameData.value.top_frames.background_thread;
    for (const thread of bgThreads) {
        if (timestamp >= thread.ts && timestamp <= thread.ts + thread.dur) {
            if (thread.sample_callchains) {
                callstackData.value = thread.sample_callchains;
                callstackThread.value = thread.thread_name;
                return;
            }
        }
    }

    // 在卡顿帧ui_stutter里面找
    const uiStutterCallChains = performanceData.value.stutter_details.ui_stutter;
    for (const uiStutterCallChain of uiStutterCallChains) {
        if (timestamp >= uiStutterCallChain.timestamp && timestamp <= uiStutterCallChain.timestamp + uiStutterCallChain.actual_duration) {
            if (uiStutterCallChain.sample_callchains) {
                callstackData.value = uiStutterCallChain.sample_callchains;
                return;
            }
        }
    }
    // 在卡顿帧render_stutter里面找
    const renderStutterCallChains = performanceData.value.stutter_details.ui_stutter;
    for (const renderStutterCallChain of renderStutterCallChains) {
        if (timestamp >= renderStutterCallChain.timestamp && timestamp <= renderStutterCallChain.timestamp + renderStutterCallChain.actual_duration) {
            if (renderStutterCallChain.sample_callchains) {
                callstackData.value = renderStutterCallChain.sample_callchains;
                return;
            }
        }
<<<<<<< HEAD
    }
    // 在卡顿帧sceneboard_stutter里面找
    const sceneboardStutterCallChains = performanceData.value.stutter_details.ui_stutter;
    for (const sceneboardStutterCallChain of sceneboardStutterCallChains) {
        if (timestamp >= sceneboardStutterCallChain.timestamp && timestamp <= sceneboardStutterCallChain.timestamp + sceneboardStutterCallChain.actual_duration) {
            if (sceneboardStutterCallChain.sample_callchains) {
                callstackData.value = sceneboardStutterCallChain.sample_callchains;
                return;
            }
        }
=======
>>>>>>> 65cd3dec
    }
    // 在卡顿帧sceneboard_stutter里面找
    const sceneboardStutterCallChains = performanceData.value.stutter_details.ui_stutter;
    for (const sceneboardStutterCallChain of sceneboardStutterCallChains) {
        if (timestamp >= sceneboardStutterCallChain.timestamp && timestamp <= sceneboardStutterCallChain.timestamp + sceneboardStutterCallChain.actual_duration) {
            if (sceneboardStutterCallChain.sample_callchains) {
                callstackData.value = sceneboardStutterCallChain.sample_callchains;
                return;
            }
        }
    }
  
};

onMounted(() => {

    initCharts();

<<<<<<< HEAD
};

onMounted(() => {

    initCharts();

=======
>>>>>>> 65cd3dec
    // 响应窗口大小变化
    window.addEventListener('resize', () => {
        if (fpsChart.value) echarts.getInstanceByDom(fpsChart.value)?.resize();
    });
});

watch(performanceData, (newVal, oldVal) => {
    if (newVal !== oldVal) {
        initCharts();
    }
}, { deep: true });

// 监听步骤变化
watch(() => props.step, (newStep, oldStep) => {
<<<<<<< HEAD
    // 当步骤变化时关闭所有详情面板
    selectedStutter.value = null;
    selectedEmptyFrame.value = null;
=======
  // 当步骤变化时关闭所有详情面板
  selectedStutter.value = null;
  selectedEmptyFrame.value = null;
>>>>>>> 65cd3dec
});

</script>

<style scoped>
* {
    margin: 0;
    padding: 0;
    box-sizing: border-box;
    font-family: 'Segoe UI', 'PingFang SC', 'Microsoft YaHei', sans-serif;
}

body {

    min-height: 100vh;
    padding: 20px;
}


.header {
    text-align: center;
    /* margin-bottom: 30px; */
    padding: 25px;
    border-radius: 16px;
    box-shadow: 0 4px 6px rgba(0, 0, 0, 0.1);
    position: relative;
    overflow: hidden;
}

.header::before {
    content: '';
    position: absolute;
    top: 0;
    left: 0;
    right: 0;
    height: 4px;
}

.header h1 {
    font-size: 2.5rem;
    /* margin-bottom: 10px; */
    background: linear-gradient(90deg, #38bdf8, #818cf8);
    -webkit-background-clip: text;
    background-clip: text;
    color: transparent;
    font-weight: 700;
}

.header p {
    font-size: 1.1rem;
    /* color: #94a3b8; */
    max-width: 800px;
    margin: 0 auto;
    line-height: 1.6;
}

.runtime-info {
    margin-top: 15px;
    font-size: 0.95rem;
    color: #38bdf8;
    padding: 8px 15px;
    border-radius: 8px;
    display: inline-block;
}

.stats-cards {
    display: grid;
    grid-template-columns: repeat(auto-fit, minmax(280px, 1fr));
    gap: 20px;
    /* margin-bottom: 30px; */
}

.stat-card {
    border-radius: 16px;
    padding: 25px;
    box-shadow: 0 4px 6px rgba(0, 0, 0, 0.1);
    transition: transform 0.3s ease, box-shadow 0.3s ease;
    position: relative;
    overflow: hidden;
}

.stat-card:hover {
    transform: translateY(-5px);
    box-shadow: 0 4px 6px rgba(0, 0, 0, 0.1);
}

.card-title {
    font-size: 1rem;
    /* color: #94a3b8; */
    /* margin-bottom: 15px; */
    display: flex;
    align-items: center;
}

.card-title i {
    margin-right: 8px;
    font-size: 1.2rem;
    width: 30px;
    height: 30px;
    border-radius: 8px;
    display: flex;
    align-items: center;
    justify-content: center;
}

.card-value {
    font-size: 2.2rem;
    font-weight: 700;
    /* margin-bottom: 10px; */
}

.card-desc {
    font-size: 0.9rem;
    /* color: #94a3b8; */
    line-height: 1.5;
}

.card-badge {
    position: absolute;
    top: 20px;
    right: 20px;
    padding: 4px 10px;
    border-radius: 20px;
    font-size: 0.8rem;
    font-weight: 600;
}

.chart-grid {
    display: grid;
    grid-template-columns: repeat(auto-fit, minmax(600px, 1fr));
    gap: 20px;
    /* margin-bottom: 30px; */
}

.chart-container {
    border-radius: 16px;
    padding: 25px;
    box-shadow: 0 4px 6px rgba(0, 0, 0, 0.1);
    height: 400px;
    position: relative;
    overflow: hidden;
}

.chart-title {
    font-size: 1.2rem;
    /* margin-bottom: 20px; */
    display: flex;
    align-items: center;
    color: #38bdf8;
    font-weight: 600;
}

.chart-title i {
    margin-right: 10px;
    font-size: 1.4rem;
    border-radius: 8px;
    width: 36px;
    height: 36px;
    display: flex;
    align-items: center;
    justify-content: center;
}

.chart {
    width: 100%;
    height: calc(100% - 40px);
}

.table-container {
    border-radius: 16px;
    padding: 25px;
    box-shadow: 0 4px 6px rgba(0, 0, 0, 0.1);
    /* margin-bottom: 30px; */
}

.table-title {
    font-size: 1.2rem;
    /* margin-bottom: 20px; */
    display: flex;
    align-items: center;
    color: #38bdf8;
    font-weight: 600;
}

.table-title i {
    margin-right: 10px;
    font-size: 1.4rem;
    border-radius: 8px;
    width: 36px;
    height: 36px;
    display: flex;
    align-items: center;
    justify-content: center;
}

.data-table {
    width: 100%;
    border-collapse: collapse;
}

.data-table th {

    text-align: left;
    padding: 12px 15px;
    font-weight: 600;
}

.data-table td {
    padding: 12px 15px;
    border-bottom: 1px solid rgba(74, 85, 104, 0.3);

}


.level-1 {
    color: #fbbf24;
}

.level-2 {
    color: #f97316;
}

.level-3 {
    color: #ef4444;
}

.positive {
    color: #10b981;
}

.negative {
    color: #ef4444;
}

.footer {
    text-align: center;
    padding: 20px;
    /* color: #94a3b8; */
    font-size: 0.9rem;
}

.filters {
    display: flex;
    gap: 15px;
    /* margin-bottom: 20px; */
    flex-wrap: wrap;
}

.filter-item {
    /* background: rgba(30, 41, 59, 0.8); */
    /* border: 1px solid rgba(74, 85, 104, 0.5); */
    border-radius: 8px;
    padding: 8px 15px;
    display: flex;
    align-items: center;
    cursor: pointer;
    transition: all 0.3s ease;
}

.filter-item:hover {
    background: rgba(56, 189, 248, 0.2);
    border-color: #38bdf8;
}

.filter-item.active {
    background: rgba(56, 189, 248, 0.3);
    border-color: #38bdf8;
    color: #38bdf8;
}

.progress-bar {
    height: 6px;
    /* background: rgba(74, 85, 104, 0.3); */
    border-radius: 3px;
    margin-top: 10px;
    overflow: hidden;
}

.progress-value {
    height: 100%;
    border-radius: 3px;
}

.stat-trend {
    display: flex;
    align-items: center;
    font-size: 0.9rem;
    margin-top: 5px;
}

.trend-up {
    color: #ef4444;
}

.trend-down {
    color: #10b981;
}

@media (max-width: 768px) {
    .chart-grid {
        grid-template-columns: 1fr;
    }

    .chart-container {
        height: 350px;
    }

    .stats-cards {
        grid-template-columns: 1fr;
    }

    .header h1 {
        font-size: 2rem;
    }
}

.app-container {
    background: #f5f7fa;
}

.data-panel {
    background: white;
    border-radius: 8px;
    padding: 20px;
    box-shadow: 0 2px 8px rgba(0, 0, 0, 0.1);
    margin-bottom: 20px;
}

.detail-header {
    display: flex;
    justify-content: space-between;
    align-items: center;
    margin-bottom: 25px;
    padding-bottom: 20px;
    border-bottom: 1px solid rgba(226, 232, 240, 0.8);
}

.detail-title {
    font-size: 1.5rem;
    font-weight: 700;
    color: #0ea5e9;
    display: flex;
    align-items: center;
    gap: 12px;
}

.detail-title i {
    color: #0ea5e9;
}

.detail-content {
    display: grid;
    grid-template-columns: 1fr 1fr;
    gap: 25px;
}


.stutter-info,
.callstack-info {
    background: rgba(241, 245, 249, 0.85);
    border-radius: 16px;
    padding: 20px;
    border: 1px solid rgba(226, 232, 240, 0.8);
}

.info-title {
    font-size: 1.3rem;
    color: #3b82f6;
    margin-bottom: 20px;
    display: flex;
    align-items: center;
    gap: 12px;
    font-weight: 600;
}

.info-title i {
    color: #3b82f6;
}

.info-grid {
    display: grid;
    grid-template-columns: 1fr 1fr;
    gap: 20px;
}

.info-item {
    padding: 20px;
    background: rgba(255, 255, 255, 0.9);
    border-radius: 12px;
    transition: all 0.2s ease;
    border: 1px solid rgba(226, 232, 240, 0.8);
    box-shadow: 0 2px 8px rgba(0, 0, 0, 0.03);
}

.info-item:hover {
    transform: translateY(-3px);
    box-shadow: 0 6px 15px rgba(0, 0, 0, 0.05);
}

.info-label {
    color: #64748b;
    font-size: 0.95rem;
    margin-bottom: 10px;
}

.info-value {
    font-size: 1.3rem;
    font-weight: 700;
    color: #1e293b;
}

.callstack-list {
    max-height: 500px;
    overflow-y: auto;
    padding-right: 10px;
}

.callstack-list::-webkit-scrollbar {
    width: 8px;
}

.callstack-list::-webkit-scrollbar-track {
    background: rgba(203, 213, 225, 0.2);
    border-radius: 4px;
}

.callstack-list::-webkit-scrollbar-thumb {
    background: #94a3b8;
    border-radius: 4px;
}

.callstack-item {
    padding: 20px;
    margin-bottom: 15px;
    background: rgba(255, 255, 255, 0.9);
    border-radius: 12px;
    border-left: 4px solid #3b82f6;
    transition: all 0.2s ease;
    border: 1px solid rgba(226, 232, 240, 0.8);
    box-shadow: 0 2px 8px rgba(0, 0, 0, 0.03);
}

.callstack-item:hover {
    transform: translateX(5px);
    box-shadow: 0 6px 15px rgba(0, 0, 0, 0.05);
}

.callstack-header {
    display: flex;
    justify-content: space-between;
    margin-bottom: 15px;
}

.callstack-timestamp {
    color: #3b82f6;
    font-weight: 600;
    font-size: 1.1rem;
}

.callstack-load {
    background: rgba(16, 185, 129, 0.1);
    color: #10b981;
    padding: 6px 15px;
    border-radius: 20px;
    font-size: 0.95rem;
    font-weight: 600;
}

.callstack-chain {
    margin-top: 15px;
    padding-left: 15px;
}

.callstack-frame {
    margin: 12px 0;
    font-family: 'Courier New', monospace;
    color: #475569;
    font-size: 0.95rem;
    word-break: break-all;
    display: flex;
    align-items: flex-start;
}

.callstack-frame i {
    color: #eab308;
    margin-right: 12px;
    margin-top: 4px;
}

.placeholder {
    display: flex;
    flex-direction: column;
    align-items: center;
    justify-content: center;
    min-height: 300px;
    color: #94a3b8;
    text-align: center;
    padding: 40px;
    border-radius: 16px;
    background: rgba(241, 245, 249, 0.85);
    border: 2px dashed rgba(203, 213, 225, 0.6);
}

.placeholder i {
    font-size: 3.5rem;
    margin-bottom: 25px;
    color: #94a3b8;
}

.placeholder h3 {
    font-size: 1.6rem;
    margin-bottom: 15px;
    color: #475569;
    font-weight: 600;
}

.placeholder p {
    max-width: 500px;
    line-height: 1.6;
    color: #94a3b8;
    font-size: 1.05rem;
}

.legend {
    display: flex;
    justify-content: center;
    gap: 25px;
    margin-top: 20px;
    flex-wrap: wrap;
}

.legend-item {
    display: flex;
    align-items: center;
    gap: 10px;
    padding: 8px 18px;
    background: rgba(241, 245, 249, 0.85);
    border-radius: 25px;
    font-size: 0.95rem;
    color: #475569;
    font-weight: 500;
    border: 1px solid rgba(203, 213, 225, 0.6);
}

.legend-color {
    width: 20px;
    height: 20px;
    border-radius: 5px;
}

.fps-legend {
    background-color: #3b82f6;
}

.trend-legend {
    background-color: #0ea5e9;
}

.stutter-legend {
    background-color: #ef4444;
}

.emptyframe-legend {
    background-color: #8b5cf6;
}

.load-legend {
    background-color: #ec4899;
}

.callstack-list {
    max-height: 350px;
    overflow-y: auto;
    padding-right: 10px;
}

.callstack-list::-webkit-scrollbar {
    width: 8px;
}

.callstack-list::-webkit-scrollbar-track {
    background: rgba(203, 213, 225, 0.2);
    border-radius: 4px;
}

.callstack-list::-webkit-scrollbar-thumb {
    background: #94a3b8;
    border-radius: 4px;
}

.callstack-item {
    padding: 20px;
    margin-bottom: 15px;
    background: rgba(255, 255, 255, 0.9);
    border-radius: 12px;
    border-left: 4px solid #3b82f6;
    transition: all 0.2s ease;
    border: 1px solid rgba(226, 232, 240, 0.8);
    box-shadow: 0 2px 8px rgba(0, 0, 0, 0.03);
}

.callstack-item:hover {
    transform: translateX(5px);
    box-shadow: 0 6px 15px rgba(0, 0, 0, 0.05);
}

.callstack-header {
    display: flex;
    justify-content: space-between;
    margin-bottom: 15px;
}

.callstack-timestamp {
    color: #3b82f6;
    font-weight: 600;
    font-size: 1.1rem;
}

.callstack-load {
    background: rgba(16, 185, 129, 0.1);
    color: #10b981;
    padding: 6px 15px;
    border-radius: 20px;
    font-size: 0.95rem;
    font-weight: 600;
}

.callstack-chain {
    margin-top: 15px;
    padding-left: 15px;
}

.callstack-frame {
    margin: 12px 0;
    font-family: 'Courier New', monospace;
    color: #475569;
    font-size: 0.95rem;
    word-break: break-all;
    display: flex;
    align-items: flex-start;
}

.callstack-frame i {
    color: #eab308;
    margin-right: 12px;
    margin-top: 4px;
}

.metric-grid {
    display: grid;
    grid-template-columns: repeat(2, 1fr);
    gap: 12px;
    margin-top: 15px;
}

.metric-item {
    background: rgba(255, 255, 255, 0.7);
    border-radius: 12px;
    padding: 15px;
    text-align: center;
    transition: all 0.2s ease;
    border: 1px solid rgba(226, 232, 240, 0.6);
}

.metric-item:hover {
    transform: translateY(-3px);
    box-shadow: 0 4px 10px rgba(0, 0, 0, 0.05);
    background: rgba(255, 255, 255, 0.9);
}

.metric-label {
    font-size: 0.85rem;
    color: #64748b;
    margin-bottom: 8px;
    font-weight: 500;
}

.metric-value {
    font-size: 1.4rem;
    font-weight: 700;
    color: #1e293b;
<<<<<<< HEAD
}

/* 文件使用分析样式 */
.rank-badge {
    display: inline-flex;
    align-items: center;
    justify-content: center;
    width: 28px;
    height: 28px;
    border-radius: 50%;
    font-size: 12px;
    font-weight: 600;
    color: white;
}

.rank-badge.top-rank {
    background: linear-gradient(135deg, #ff6b6b 0%, #ee5a24 100%);
}

.rank-badge.high-rank {
    background: linear-gradient(135deg, #ffa726 0%, #ff9800 100%);
}

.rank-badge.normal-rank {
    background: linear-gradient(135deg, #66bb6a 0%, #4caf50 100%);
}

.file-name {
    font-size: 14px;
    color: #2d3748;
    font-weight: 500;
    word-break: break-all;
    max-width: 300px;
}

.parent-module {
    font-size: 12px;
    color: #718096;
    word-break: break-all;
    max-width: 200px;
}

/* 父模块展开/收起样式 */
.module-content {
    cursor: pointer;
    display: flex;
    align-items: flex-start;
    gap: 8px;
    transition: all 0.2s ease;
}

.module-content:hover {
    background: rgba(59, 130, 246, 0.05);
    border-radius: 4px;
    padding: 2px 4px;
    margin: -2px -4px;
}

.module-text {
    flex: 1;
    line-height: 1.4;
}

.module-text.truncated {
    display: -webkit-box;
    -webkit-line-clamp: 2;
    -webkit-box-orient: vertical;
    overflow: hidden;
    text-overflow: ellipsis;
}

.expand-icon {
    font-size: 10px;
    color: #3b82f6;
    background: rgba(59, 130, 246, 0.1);
    padding: 2px 6px;
    border-radius: 10px;
    white-space: nowrap;
    font-style: normal;
    font-weight: 500;
    transition: all 0.2s ease;
    flex-shrink: 0;
}

.expand-icon:hover {
    background: rgba(59, 130, 246, 0.2);
    color: #2563eb;
}

.expand-icon.expanded {
    background: rgba(239, 68, 68, 0.1);
    color: #ef4444;
}

.expand-icon.expanded:hover {
    background: rgba(239, 68, 68, 0.2);
    color: #dc2626;
=======
>>>>>>> 65cd3dec
}
</style><|MERGE_RESOLUTION|>--- conflicted
+++ resolved
@@ -76,28 +76,18 @@
                     <div class="metric-item">
                         <div class="metric-label">后台线程负载</div>
                         <div class="metric-value">{{ formatNumber(summaryData.background_thread_load) }}</div>
-<<<<<<< HEAD
                     </div>
                     <div class="metric-item">
                         <div class="metric-label">空刷帧占比</div>
                         <div class="metric-value">{{ summaryData.empty_frame_percentage.toFixed(2) }}%</div>
                     </div>
                     <div class="metric-item">
-=======
-                    </div>
-                    <div class="metric-item">
-                        <div class="metric-label">空刷帧占比</div>
-                        <div class="metric-value">{{ summaryData.empty_frame_percentage.toFixed(2) }}%</div>
-                    </div>
-                    <div class="metric-item">
->>>>>>> 65cd3dec
                         <div class="metric-label">后台线程占比</div>
                         <div class="metric-value">{{ summaryData.background_thread_percentage.toFixed(2) }}%
                         </div>
                     </div>
                 </div>
             </div>
-<<<<<<< HEAD
             <div class="stat-card data-panel">
                 <div class="card-title">
                     <i>📁</i> 冷加载文件使用分析
@@ -141,22 +131,7 @@
                         <div class="metric-label">组件名/复用组件数/总组件数/复用组件占比</div>
                         <div class="metric-value">{{ componentResuData.max_component }}/{{
                             componentResuData.recycled_builds }}/{{ componentResuData.total_builds }}/{{
-                                componentResuData.reusability_ratio*100 }}%</div>
-                    </div>
-=======
-
-            <div class="stat-card data-panel">
-                <div class="card-title">
-                    <i>ℹ️</i> 其他
-                </div>
-                <div class="card-value"></div>
-                <div class="progress-bar">
-                </div>
-                <div class="metric-grid">
-                    <div class="metric-item">
-                        <div class="metric-label"><span style="font-weight: bold">复用组件：</span></div>
-                        <div class="metric-label">组件名/复用组件数/总组件数/复用组件占比</div>
-                        <div class="metric-value">{{ componentResuData.max_component }}/{{ componentResuData.recycled_builds }}/{{ componentResuData.total_builds }}/{{ componentResuData.reusability_ratio*100 }}%</div>
+                                componentResuData.reusability_ratio * 100 }}%</div>
                     </div>
                 </div>
             </div>
@@ -167,28 +142,12 @@
             <div class="chart-container data-panel">
                 <div class="chart-title">
                     <i class="fas fa-chart-line"></i> FPS、卡顿帧、空刷分析图（相对时间）
->>>>>>> 65cd3dec
                 </div>
                 <div class="chart" ref="fpsChart"></div>
             </div>
         </div>
 
 
-<<<<<<< HEAD
-        </div>
-
-        <div class="chart-grid">
-            <div class="chart-container data-panel">
-                <div class="chart-title">
-                    <i class="fas fa-chart-line"></i> FPS、卡顿帧、空刷分析图（相对时间）
-                </div>
-                <div class="chart" ref="fpsChart"></div>
-            </div>
-        </div>
-
-
-=======
->>>>>>> 65cd3dec
         <!-- 空刷帧详情面板 -->
         <div class="detail-panel emptyframe-panel" v-if="selectedEmptyFrame">
             <div class="detail-header">
@@ -333,7 +292,6 @@
                             <div class="info-label">调用栈数量</div>
                             <div class="info-value">{{ callstackData.length }}</div>
                         </div>
-<<<<<<< HEAD
                     </div>
                 </div>
 
@@ -342,16 +300,6 @@
                         <i class="fas fa-code-branch"></i>
                         调用栈信息
                     </div>
-=======
-                    </div>
-                </div>
-
-                <div class="callstack-info">
-                    <div class="info-title">
-                        <i class="fas fa-code-branch"></i>
-                        调用栈信息
-                    </div>
->>>>>>> 65cd3dec
                     <div class="callstack-list" v-if="callstackData.length > 0">
                         <div v-for="(chain, idx) in callstackData" :key="idx" class="callstack-item">
                             <div class="callstack-header">
@@ -382,7 +330,6 @@
             <div class="table-title">
                 <i>📋</i> 卡顿详情
             </div>
-<<<<<<< HEAD
 
             <div class="filters">
                 <div class="filter-item" :class="{ active: activeFilter === 'all' }" @click="activeFilter = 'all'">
@@ -417,7 +364,7 @@
                         <td>{{ stutter.vsync }}</td>
                         <td :class="'level-' + stutter.stutter_level">
                             <span class="level-badge">{{ stutter.stutter_level }} - {{ stutter.level_description
-                            }}</span>
+                                }}</span>
                         </td>
                         <td>{{ (stutter.actual_duration / 1000000).toFixed(2) }}</td>
                         <td>{{ (stutter.expected_duration / 1000000).toFixed(2) }}</td>
@@ -443,31 +390,12 @@
                 <div class="filter-item" :class="{ active: fileUsageFilter === 'unused' }"
                     @click="fileUsageFilter = 'unused'">
                     未使用文件 TOP 10 ({{ fileUsageData.unused_files_top10.length }})
-=======
-
-            <div class="filters">
-                <div class="filter-item" :class="{ active: activeFilter === 'all' }" @click="activeFilter = 'all'">
-                    全部卡顿 ({{ performanceData.statistics.total_stutter_frames }})
-                </div>
-                <div class="filter-item" :class="{ active: activeFilter === 'level_1' }"
-                    @click="activeFilter = 'level_1'">
-                    轻微卡顿 ({{ performanceData.statistics.stutter_levels.level_1 }})
-                </div>
-                <div class="filter-item" :class="{ active: activeFilter === 'level_2' }"
-                    @click="activeFilter = 'level_2'">
-                    中度卡顿 ({{ performanceData.statistics.stutter_levels.level_2 }})
-                </div>
-                <div class="filter-item" :class="{ active: activeFilter === 'level_3' }"
-                    @click="activeFilter = 'level_3'">
-                    严重卡顿 ({{ performanceData.statistics.stutter_levels.level_3 }})
->>>>>>> 65cd3dec
                 </div>
             </div>
 
             <table class="data-table">
                 <thead>
                     <tr>
-<<<<<<< HEAD
                         <th>排名</th>
                         <th>文件名</th>
                         <th>耗时</th>
@@ -486,32 +414,11 @@
                                 <span class="module-text" :class="{ 'truncated': !expandedModules[index] }">
                                     {{ file.parent_module || '-' }}
                                 </span>
-                                <i v-if="file.parent_module && file.parent_module.length > 30" 
-                                   class="expand-icon" 
-                                   :class="{ 'expanded': expandedModules[index] }">
+                                <i v-if="file.parent_module && file.parent_module.length > 30" class="expand-icon"
+                                    :class="{ 'expanded': expandedModules[index] }">
                                     {{ expandedModules[index] ? '收起' : '展开' }}
                                 </i>
                             </div>
-=======
-                        <th>垂直同步(VSync)</th>
-                        <th>卡顿级别</th>
-                        <th>实际耗时(ms)</th>
-                        <th>预期耗时(ms)</th>
-                        <th>超出时间</th>
-                    </tr>
-                </thead>
-                <tbody>
-                    <tr v-for="(stutter, index) in filteredStutters" :key="index">
-                        <td>{{ stutter.vsync }}</td>
-                        <td :class="'level-' + stutter.stutter_level">
-                            <span class="level-badge">{{ stutter.stutter_level }} - {{ stutter.level_description
-                                }}</span>
-                        </td>
-                        <td>{{ (stutter.actual_duration / 1000000).toFixed(2) }}</td>
-                        <td>{{ (stutter.expected_duration / 1000000).toFixed(2) }}</td>
-                        <td :class="stutter.exceed_time >= 0 ? 'negative' : 'positive'">
-                            {{ stutter.exceed_time >= 0 ? '+' : '' }}{{ stutter.exceed_time.toFixed(2) }}ms
->>>>>>> 65cd3dec
                         </td>
                     </tr>
                 </tbody>
@@ -523,21 +430,14 @@
 <script setup>
 import { ref, onMounted, computed, watch } from 'vue';
 import * as echarts from 'echarts';
-<<<<<<< HEAD
 import { useJsonDataStore, getDefaultEmptyFrameData, getDefaultColdStartData, safeProcessColdStartData } from '../stores/jsonDataStore.ts';
-=======
-import { useJsonDataStore, getDefaultEmptyFrameData } from '../stores/jsonDataStore.ts';
->>>>>>> 65cd3dec
 
 // 获取存储实例
 const jsonDataStore = useJsonDataStore();
 // 通过 getter 获取 空刷JSON 数据
 const emptyFrameJsonData = jsonDataStore.emptyFrameData ?? getDefaultEmptyFrameData();
 const componentResuJsonData = jsonDataStore.componentResuData;
-<<<<<<< HEAD
 const coldStartJsonData = safeProcessColdStartData(jsonDataStore.coldStartData) ?? getDefaultColdStartData();
-=======
->>>>>>> 65cd3dec
 
 const props = defineProps({
     data: {
@@ -552,7 +452,6 @@
 
 // 性能数据
 const performanceData = computed(() => {
-<<<<<<< HEAD
     if (props.step === 0 || props.data['step' + 2] == undefined) {
         return props.data['step' + 1];
     } else {
@@ -654,35 +553,6 @@
     }
 });
 
-=======
-     if (props.step === 0 || props.data['step' + 2] == undefined) {
-        return props.data['step' + 1];
-    } else {
-        return props.data['step' + props.step];
-    }
-});
-
-// 当前步骤空刷信息
-const emptyFrameData = computed(() => {
-    if (props.step === 0 || emptyFrameJsonData['step' + 2] == undefined) {
-        return emptyFrameJsonData['step' + 1];
-    } else {
-        return emptyFrameJsonData['step' + props.step];
-    }
-});
-
-// 当前步骤组件复用信息
-const componentResuData = computed(() => {
-    if (props.step === 0 || componentResuJsonData['step' + 2] == undefined) {
-        return componentResuJsonData['step' + 1];
-    } else {
-        return componentResuJsonData['step' + props.step];
-    }
-});
-
-
-
->>>>>>> 65cd3dec
 const fpsChart = ref(null);
 const selectedStutter = ref(null);
 const selectedEmptyFrame = ref(null);
@@ -692,7 +562,6 @@
 const activeFilter = ref('all');
 const minTimestamp = ref(0); // 存储最小时间戳
 
-<<<<<<< HEAD
 // 文件使用分析相关
 const fileUsageFilter = ref('used');
 
@@ -723,11 +592,6 @@
 // 空刷帧汇总数据
 const summaryData = computed(() => emptyFrameData.value.summary);
 
-=======
-// 空刷帧汇总数据
-const summaryData = computed(() => emptyFrameData.value.summary);
-
->>>>>>> 65cd3dec
 // 格式化数字显示
 const formatNumber = (num) => {
     if (num >= 1000000) {
@@ -743,7 +607,6 @@
     // 纳秒转毫秒并减去最小时间戳
     const timeMs = timestamp / 1000000;
     return (timeMs - minTimestamp.value).toFixed(2);
-<<<<<<< HEAD
 };
 
 // 格式化文件时间
@@ -755,8 +618,6 @@
     } else {
         return `${(timeMs / 1000).toFixed(2)}s`;
     }
-=======
->>>>>>> 65cd3dec
 };
 
 // 统计数据计算
@@ -824,11 +685,7 @@
         ].forEach(stutter => {
             const timeMs = stutter.timestamp / 1000000; // 转换为毫秒
             allTimestamps.push(timeMs);
-<<<<<<< HEAD
-
-=======
-            
->>>>>>> 65cd3dec
+
             // 查找对应时间点的FPS值
             let closestFps = 0;
             let minDiff = Infinity;
@@ -839,7 +696,7 @@
                     closestFps = fpsItem.fps;
                 }
             });
-            
+
             stutterPoints.push({
                 time: timeMs,
                 stutter: stutter,
@@ -847,16 +704,6 @@
             });
         });
 
-<<<<<<< HEAD
-            stutterPoints.push({
-                time: timeMs,
-                stutter: stutter,
-                fps: closestFps  // 添加对应的FPS值
-            });
-        });
-
-=======
->>>>>>> 65cd3dec
         // 收集空刷帧点
         const emptyFramePoints = [];
         // 主线程空刷帧
@@ -883,7 +730,6 @@
                     type: 'background_thread'
                 });
             }
-<<<<<<< HEAD
 
         });
 
@@ -920,44 +766,6 @@
         // 找到最小时间戳作为起点
         minTimestamp.value = allTimestamps.length > 0 ? Math.min(...allTimestamps) : 0;
 
-=======
-
-        });
-
-        // 收集空刷负载（用于柱状图）
-        const frameLoadData = [];
-        const loadData = [];
-
-        // 主线程空刷帧
-        emptyFrameData.value.top_frames.main_thread_empty_frames.forEach(frame => {
-            const timeMs = frame.ts / 1000000; // 转换为毫秒
-            frameLoadData.push({
-                time: timeMs,
-                load: frame.frame_load,
-                frame: frame,  // 添加完整的帧对象
-                type: 'main_thread'
-            });
-            loadData.push(frame.frame_load);
-        });
-
-        // 后台线程空刷帧
-        //emptyFrameData.value.top_frames.background_thread.forEach(frame => {
-        //    const timeMs = frame.ts / 1000000; // 转换为毫秒
-        //    frameLoadData.push({
-        //        time: timeMs,
-        //        load: frame.frame_load,
-        //        frame: frame,  // 添加完整的帧对象
-        //        type: 'background_thread'
-        //    });
-        //    loadData.push(frame.frame_load);
-        //});
-
-        const maxBarNum = loadData.length > 0 ? Math.max(...loadData) : 0;
-
-        // 找到最小时间戳作为起点
-        minTimestamp.value = allTimestamps.length > 0 ? Math.min(...allTimestamps) : 0;
-
->>>>>>> 65cd3dec
         // 对FPS数据按时间排序
         fpsData.sort((a, b) => a.time - b.time);
 
@@ -1022,8 +830,6 @@
                 nameGap: 30,
                 nameTextStyle: {
                     color: '#64748b'
-<<<<<<< HEAD
-=======
                 },
                 axisLine: {
                     lineStyle: {
@@ -1037,85 +843,11 @@
                         const relativeTime = Math.max(0, value - minTimestamp.value);
                         return parseInt(relativeTime).toLocaleString();
                     }
->>>>>>> 65cd3dec
                 },
                 min: minTimestamp.value
             },
             yAxis: [
                 {
-                    type: 'value',
-                    name: 'FPS',
-                    min: 0,
-                    max: 120,
-                    nameTextStyle: {
-                        color: '#64748b'
-                    },
-                    axisLine: {
-                        lineStyle: {
-                            color: '#94a3b8'
-                        }
-                    },
-                    axisLabel: {
-                        color: '#64748b'
-                    },
-                    splitLine: {
-                        lineStyle: {
-                            color: 'rgba(148, 163, 184, 0.2)'
-                        }
-                    }
-                },
-<<<<<<< HEAD
-                axisLabel: {
-                    color: '#64748b',
-                    formatter: function (value) {
-                        // 确保x轴显示非负值
-                        const relativeTime = Math.max(0, value - minTimestamp.value);
-                        return parseInt(relativeTime).toLocaleString();
-                    }
-=======
-                {
-                    type: 'value',
-                    name: '帧负载',
-                    min: 0,
-                    max: maxBarNum * 1.1, // 调整最大值为适当范围
-                    nameTextStyle: {
-                        color: '#64748b'
-                    },
-                    position: 'right',
-                    axisLine: {
-                        lineStyle: {
-                            color: '#94a3b8'
-                        }
-                    },
-                    axisLabel: {
-                        color: '#64748b',
-                        formatter: function (value) {
-                            // 格式化帧负载显示
-                            if (value >= 1000000) {
-                                return (value / 1000000).toFixed(1) + 'M';
-                            } else if (value >= 1000) {
-                                return (value / 1000).toFixed(0) + 'K';
-                            }
-                            return value;
-                        }
-                    },
-                    splitLine: {
-                        show: false
-                    }
-                }
-            ],
-            dataZoom: [
-                {
-                    type: 'inside',
-                    start: 0,
-                    end: 100
->>>>>>> 65cd3dec
-                },
-                min: minTimestamp.value
-            },
-            yAxis: [
-                {
-<<<<<<< HEAD
                     type: 'value',
                     name: 'FPS',
                     min: 0,
@@ -1262,95 +994,6 @@
                                 <div>超出时间: ${stutter.exceed_time.toFixed(2)} ms</div>
                             `;
                         }
-=======
-                    type: 'slider',
-                    start: 0,
-                    end: 100,
-                    backgroundColor: 'rgba(255, 255, 255, 0.8)',
-                    fillerColor: 'rgba(59, 130, 246, 0.15)',
-                    borderColor: 'rgba(203, 213, 225, 0.6)',
-                    textStyle: {
-                        color: '#64748b'
-                    },
-                    height: 20,
-                    bottom: 5
-                }
-            ],
-            series: [
-                {
-                    name: '空刷负载',
-                    type: 'bar',
-                    yAxisIndex: 1, // 使用第二个y轴
-                    barWidth: 8,
-                    data: frameLoadData.map(item => {
-                        // 确保每个数据点包含完整信息
-                        return {
-                            value: [item.time, item.load],
-                            frame: item.frame, // 传递帧对象
-                            type: item.type    // 传递线程类型
-                        };
-                    }),
-                    itemStyle: {
-                        color: function (params) {
-                            // 根据类型设置不同颜色
-                            const frameType = params.data.type;
-                            if (frameType === 'main_thread') {
-                                return '#8b5cf6'; // 主线程空刷帧 - 紫色
-                            } else if (frameType === 'background_thread') {
-                                return '#ec4899'; // 后台线程空刷帧 - 粉红色
-                            }
-                            return '#38bdf8'; // 默认颜色 - 蓝色
-                        }
-                    },
-                    triggerEvent: true  // 确保柱状图可以触发事件
-                },
-                {
-                    name: 'FPS值',
-                    type: 'line',
-                    smooth: true,
-                    symbol: 'circle',
-                    symbolSize: 6,
-                    data: fpsData.map(item => [item.time, item.fps]),
-                    itemStyle: {
-                        color: function (params) {
-                            const fps = params.value[1];
-                            if (fps >= 60) return '#3b82f6';
-                            if (fps >= 30) return '#0ea5e9';
-                            return '#ef4444';
-                        }
-                    }
-                },
-                {
-                    name: '卡顿点',
-                    type: 'scatter',
-                    symbol: 'circle',
-                    symbolSize: 16,
-                    data: stutterPoints.map(p => {
-                        return {
-                            value: [p.time, p.fps],  // 使用对应时间点的FPS值作为y坐标
-                            time: p.time, // 保存绝对时间用于对齐
-                            stutter: p.stutter
-                        };
-                    }),
-                    itemStyle: {
-                        color: function (params) {
-                            const stutter = params.data.stutter;
-                            return getStutterColor(stutter.stutter_level);
-                        }
-                    },
-                    tooltip: {
-                        formatter: function (params) {
-                            const stutter = params.data.stutter;
-                            return `
-                                <div style="font-weight:bold;color:${getStutterColor(stutter.stutter_level)};">
-                                    ${stutter.level_description}
-                                </div>
-                                <div>VSync: ${stutter.vsync}</div>
-                                <div>FPS: ${params.value[1].toFixed(2)}</div>
-                                <div>超出时间: ${stutter.exceed_time.toFixed(2)} ms</div>
-                            `;
-                        }
->>>>>>> 65cd3dec
                     }
                 }
 
@@ -1437,7 +1080,6 @@
                 return;
             }
         }
-<<<<<<< HEAD
     }
     // 在卡顿帧sceneboard_stutter里面找
     const sceneboardStutterCallChains = performanceData.value.stutter_details.ui_stutter;
@@ -1448,35 +1090,13 @@
                 return;
             }
         }
-=======
->>>>>>> 65cd3dec
-    }
-    // 在卡顿帧sceneboard_stutter里面找
-    const sceneboardStutterCallChains = performanceData.value.stutter_details.ui_stutter;
-    for (const sceneboardStutterCallChain of sceneboardStutterCallChains) {
-        if (timestamp >= sceneboardStutterCallChain.timestamp && timestamp <= sceneboardStutterCallChain.timestamp + sceneboardStutterCallChain.actual_duration) {
-            if (sceneboardStutterCallChain.sample_callchains) {
-                callstackData.value = sceneboardStutterCallChain.sample_callchains;
-                return;
-            }
-        }
-    }
-  
+    }
 };
 
 onMounted(() => {
 
     initCharts();
 
-<<<<<<< HEAD
-};
-
-onMounted(() => {
-
-    initCharts();
-
-=======
->>>>>>> 65cd3dec
     // 响应窗口大小变化
     window.addEventListener('resize', () => {
         if (fpsChart.value) echarts.getInstanceByDom(fpsChart.value)?.resize();
@@ -1491,15 +1111,9 @@
 
 // 监听步骤变化
 watch(() => props.step, (newStep, oldStep) => {
-<<<<<<< HEAD
     // 当步骤变化时关闭所有详情面板
     selectedStutter.value = null;
     selectedEmptyFrame.value = null;
-=======
-  // 当步骤变化时关闭所有详情面板
-  selectedStutter.value = null;
-  selectedEmptyFrame.value = null;
->>>>>>> 65cd3dec
 });
 
 </script>
@@ -2181,7 +1795,6 @@
     font-size: 1.4rem;
     font-weight: 700;
     color: #1e293b;
-<<<<<<< HEAD
 }
 
 /* 文件使用分析样式 */
@@ -2247,7 +1860,6 @@
 
 .module-text.truncated {
     display: -webkit-box;
-    -webkit-line-clamp: 2;
     -webkit-box-orient: vertical;
     overflow: hidden;
     text-overflow: ellipsis;
@@ -2275,11 +1887,8 @@
     background: rgba(239, 68, 68, 0.1);
     color: #ef4444;
 }
-
 .expand-icon.expanded:hover {
     background: rgba(239, 68, 68, 0.2);
     color: #dc2626;
-=======
->>>>>>> 65cd3dec
 }
 </style>