--- conflicted
+++ resolved
@@ -10,13 +10,8 @@
 
 import yaml
 from xdevice.__main__ import main_process
-
-<<<<<<< HEAD
 from hapray.core.PerfTestCase import PerfTestCase, Log
 from hapray.core.common.ExcelUtils import create_summary_excel
-=======
-from hapray.core.PerfTestCase import PerfTestCase
->>>>>>> 913a379a
 from hapray.core.config.config import Config, ConfigError
 from hapray.core.common.CommonUtils import CommonUtils
 from hapray.core.common.FolderUtils import scan_folders, delete_folder
@@ -145,8 +140,6 @@
                 for future in futures:
                     future.result()
 
-
-
                 # 生成汇总excel
                 Log.info(f"Starting create summary excel for {case_name}...")
                 if create_summary_excel(os.path.join(reports_path, time_str)):
