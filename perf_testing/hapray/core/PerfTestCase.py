import json
import os
import subprocess
import threading
import time
from abc import abstractmethod

from devicetest.core.test_case import TestCase
from xdevice import platform_logger
from hypium import UiDriver

from hapray.core.common.CommonUtils import CommonUtils
from hapray.core.config.config import Config

Log = platform_logger("PerfTestCase")


class PerfTestCase(TestCase):
    def __init__(self, tag: str, configs):
        super().__init__(tag, configs)
        self.driver = UiDriver(self.device1)
        self.TAG = tag
        self.pid = -1

    @property
    @abstractmethod
    def steps(self) -> []:
        pass

    @property
    @abstractmethod
    def app_package(self) -> str:
        pass

    @property
    @abstractmethod
    def app_name(self) -> str:
        pass

    @property
    def report_path(self) -> str:
        return self.get_case_report_path()

    @staticmethod
    def _get_hiperf_cmd(pid, output_path, duration):
        """生成 hiperf 命令

        Args:
            pid: 进程ID
            output_path: 输出文件路径
            duration: 采集持续时间

        Returns:
            str: 完整的 hiperf 命令
        """
        cmd = f"hiperf record -p {pid} -o {output_path} -s dwarf --kernel-callchain -f 1000 -e raw-instruction-retired --clockid monotonic -m 1024 -d {duration}"
        Log.debug(f"\n[DEBUG] Hiperf Command: {cmd}\n")  # 添加调试输出
        return cmd

    @staticmethod
    def _get_trace_and_perf_cmd(pid, output_path, duration):
        """生成同时抓取trace和perf数据的命令

        Args:
            pid: 进程ID
            output_path: 输出文件路径
            duration: 采集持续时间

        Returns:
            str: 完整的命令
        """
        # 基础命令部分
        cmd = f"""hiprofiler_cmd \\
  -c - \\
  -o {output_path}.htrace \\
  -t {duration} \\
  -s \\
  -k \\
<<CONFIG
# 会话配置
 request_id: 1
 session_config {{
  buffers {{
   pages: 16384
  }}
 }}

# ftrace插件配置
 plugin_configs {{
  plugin_name: "ftrace-plugin"
  sample_interval: 1000
  config_data {{
   # ftrace事件配置
   ftrace_events: "sched/sched_switch"
   ftrace_events: "power/suspend_resume"
   ftrace_events: "sched/sched_wakeup"
   ftrace_events: "sched/sched_wakeup_new"
   ftrace_events: "sched/sched_waking"
   ftrace_events: "sched/sched_process_exit"
   ftrace_events: "sched/sched_process_free"
   ftrace_events: "task/task_newtask"
   ftrace_events: "task/task_rename"
   ftrace_events: "power/cpu_frequency"
   ftrace_events: "power/cpu_idle"

   # hitrace类别配置
   hitrace_categories: "ability"
   hitrace_categories: "ace"
   hitrace_categories: "app"
   hitrace_categories: "ark"
   hitrace_categories: "binder"
   hitrace_categories: "disk"
   hitrace_categories: "freq"
   hitrace_categories: "graphic"
   hitrace_categories: "idle"
   hitrace_categories: "irq"
   hitrace_categories: "memreclaim"
   hitrace_categories: "mmc"
   hitrace_categories: "multimodalinput"
   hitrace_categories: "notification"
   hitrace_categories: "ohos"
   hitrace_categories: "pagecache"
   hitrace_categories: "rpc"
   hitrace_categories: "sched"
   hitrace_categories: "sync"
   hitrace_categories: "window"
   hitrace_categories: "workq"
   hitrace_categories: "zaudio"
   hitrace_categories: "zcamera"
   hitrace_categories: "zimage"
   hitrace_categories: "zmedia"

   # 缓冲区配置
   buffer_size_kb: 204800
   flush_interval_ms: 1000
   flush_threshold_kb: 4096
   parse_ksyms: true
   clock: "boot"
   trace_period_ms: 200
   debug_on: false
  }}
 }}

# hiperf插件配置
 plugin_configs {{
  plugin_name: "hiperf-plugin"
  sample_interval: 5000
  config_data {{
   is_root: false
   outfile_name: "{output_path}"
   record_args: "-p {pid} -s dwarf --kernel-callchain -f 1000 -e raw-instruction-retired --clockid monotonic -m 1024 -d {duration}"
  }}
 }}
CONFIG"""
        Log.debug(f"\n[DEBUG] Hiprofiler Command: {cmd}\n")
        return cmd

    @staticmethod
    def _run_hiperf(driver, cmd):
        """在后台线程中运行 hiperf 命令"""
        driver.shell(cmd, timeout=120)

    @staticmethod
<<<<<<< HEAD
    def _generate_hapray_report(scene_dirs: list[str], scene_dir: str) -> bool:
=======
    def generate_hapray_report(scene_dirs: list[str], scene_dir: str) -> bool:
>>>>>>> 54e39704
        if not scene_dirs:
            Log.error("Error: scene_dirs length is 0!")
            return False

        """
        执行 hapray 命令生成性能分析报告
        :param scene_dir: 场景目录路径，例如 perf_output/wechat002 或完整路径
        :return: bool 表示是否成功生成报告
        """
        # 获取 perf_testing 目录
        perf_testing_dir = CommonUtils.get_project_root()

        # 获取项目根目录（perf_testing 的上一级目录）
        project_root = os.path.dirname(perf_testing_dir)

        # 检查是否已经是完整路径
        if os.path.isabs(scene_dir):
            # 如果是绝对路径，直接使用
            full_scene_dir = scene_dir
        else:
            # 否则，添加 perf_testing 目录前缀
            full_scene_dir = os.path.normpath(os.path.join(perf_testing_dir, scene_dir))

        # 检查目录是否存在
        if not os.path.exists(full_scene_dir):
            Log.error(f"Error: Scene directory does not exist: {full_scene_dir}")
            return False

        # 检查 hiperf 目录是否存在
        hiperf_dir = os.path.join(full_scene_dir, 'hiperf')
        if not os.path.exists(hiperf_dir):
            Log.error(f"Error: hiperf directory does not exist: {hiperf_dir}")
            return False

        # 检查 hiperf 目录中是否有文件
        hiperf_files = os.listdir(hiperf_dir)
        if not hiperf_files:
            Log.error(f"Error: hiperf directory is empty: {hiperf_dir}")
            return False

        Log.info(f"Found {len(hiperf_files)} files in hiperf directory")

        # 构建输出路径 - 直接输出到场景目录的 report 文件夹
        output_dir = os.path.join(full_scene_dir, 'report')

        # 确保输出目录存在
        os.makedirs(output_dir, exist_ok=True)

        # 获取 hapray-cmd.js 的绝对路径
        hapray_cmd_path = os.path.abspath(os.path.join(perf_testing_dir, 'hapray-toolbox', 'hapray-cmd.js'))

        # 检查 hapray-cmd.js 是否存在
        if not os.path.exists(hapray_cmd_path):
            Log.error(f"Error: hapray-cmd.js not found at {hapray_cmd_path}")
            return False

        # 打印调试信息
        Log.info(f"Project root: {project_root}")
        Log.info(f"Scene directory: {full_scene_dir}")
        Log.info(f"Hiperf directory: {hiperf_dir}")
        Log.info(f"Hapray command path: {hapray_cmd_path}")
        Log.info(f"Current working directory: {os.getcwd()}")

        # 确保路径使用双反斜杠
        full_scene_dir_escaped = full_scene_dir.replace('\\', '\\\\')
        hapray_cmd_path_escaped = hapray_cmd_path.replace('\\', '\\\\')

        # 构建并执行命令 - 使用绝对路径
        cmd = [
            'node', hapray_cmd_path_escaped,
            'hapray', 'dbtools',
            '-i', full_scene_dir_escaped
        ]

        # 打印完整命令
        Log.info(f"Executing command: {' '.join(cmd)}")

        try:
            # 设置工作目录为项目根目录，并指定编码为 utf-8
            result = subprocess.run(
                cmd,
                check=True,
                cwd=project_root,
                capture_output=True,
                text=True,
                encoding='utf-8',
                errors='replace'  # 使用 replace 策略处理无法解码的字符
            )
            Log.info(f"Command output: {result.stdout}")
            if result.stderr:
                Log.error(f"Command stderr: {result.stderr}")

            # 检查输出目录中是否有文件
            report_files = os.listdir(output_dir)
            if not report_files:
                Log.warn(f"Warning: No files found in report directory: {output_dir}")
                return False

            Log.info(f"Found {len(report_files)} files in report directory")
            Log.info(f"Successfully generated HapRay report in: {output_dir}")
            return True
        except subprocess.CalledProcessError as e:
            Log.error(f"Failed to generate HapRay report: {str(e)}")
            if e.stdout:
                Log.error(f"Command stdout: {e.stdout}")
            if e.stderr:
                Log.error(f"Command stderr: {e.stderr}")
            return False
        except FileNotFoundError:
            Log.error(
                "Error: Node.js command not found. Please make sure Node.js is installed and in your PATH.")
            return False


    def make_reports(self):
        # 读取配置文件中的步骤信息
        steps_info = []
        for i, step in enumerate(self.steps, 1):
            steps_info.append({
                "name": step['name'],
                "description": step['description'],
                "stepIdx": i
            })

        # 保存步骤信息到steps.json
        steps_json_path = os.path.join(self.report_path, 'hiperf/steps.json')

        with open(steps_json_path, 'w', encoding='utf-8') as f:
            json.dump(steps_info, f, ensure_ascii=False, indent=4)

        # 保存测试信息
        self._save_test_info()

        # 生成 HapRay 报告
        # PerfTestCase._generate_hapray_report(self.report_path)

    def _save_perf_data(self, device_file, step_id):
        """保存性能数据"""

        # 构建完整的目录结构
        hiperf_dir = os.path.join(self.report_path, 'hiperf')
        step_dir = os.path.join(hiperf_dir, f'step{str(step_id)}')

        # 构建文件路径
        local_output_path = os.path.join(step_dir, Config.get('hiperf.data_filename', 'perf.data'))
        local_output_db_path = os.path.join(step_dir, Config.get('hiperf.db_filename', 'perf.db'))

        # 确保所有必要的目录都存在
        os.makedirs(step_dir, exist_ok=True)

        # 检查设备上的文件是否存在
        try:
            # 使用 ls 命令检查文件是否存在
            result = self.driver.shell(f"ls -l {device_file}")

            if "No such file" in result:
                # 尝试列出目录内容以进行调试
                dir_path = os.path.dirname(device_file)
                self.driver.shell(f"ls -l {dir_path}")
                return

            # 如果文件存在，尝试拉取
            self.driver.pull_file(device_file, local_output_path)

            # 检查本地文件是否成功拉取
            if not os.path.exists(local_output_path):
                return

            # 检查转换后的文件是否存在
            # if not os.path.exists(local_output_db_path):
            #     return

        except Exception as e:
            # 尝试获取更多调试信息
            self.driver.shell("df -h")
            self.driver.shell("ls -l /data/local/tmp/")

    def _save_perf_and_htrace_data(self, device_file, step_id):
        """保存性能数据和htrace数据

        Args:
            device_file: 设备上的perf文件路径
            step_id: 步骤ID
        """
        # 构建perf的目录结构
        hiperf_dir = os.path.join(self.report_path, 'hiperf')
        perf_step_dir = os.path.join(hiperf_dir, f'step{str(step_id)}')

        # 构建htrace的目录结构
        htrace_dir = os.path.join(self.report_path, 'htrace')
        htrace_step_dir = os.path.join(htrace_dir, f'step{str(step_id)}')

        # 构建文件路径
        local_perf_path = os.path.join(perf_step_dir, Config.get('hiperf.data_filename', 'perf.data'))
        local_perf_db_path = os.path.join(perf_step_dir, Config.get('hiperf.db_filename', 'perf.db'))
        local_htrace_path = os.path.join(htrace_step_dir, 'trace.htrace')

        # 确保所有必要的目录都存在
        os.makedirs(perf_step_dir, exist_ok=True)
        os.makedirs(htrace_step_dir, exist_ok=True)

        # 检查设备上的perf文件是否存在
        try:
            perf_result = self.driver.shell(f"ls -l {device_file}")
            if "No such file" in perf_result:
                Log.error(f"Perf file not found: {device_file}")
                return

            # 检查设备上的htrace文件是否存在
            device_htrace_file = f"{device_file}.htrace"
            htrace_result = self.driver.shell(f"ls -l {device_htrace_file}")
            if "No such file" in htrace_result:
                Log.error(f"Htrace file not found: {device_htrace_file}")
                return

            # 拉取perf文件
            self.driver.pull_file(device_file, local_perf_path)
            if not os.path.exists(local_perf_path):
                Log.error(f"Failed to pull perf file to: {local_perf_path}")
                return

            # 拉取htrace文件
            self.driver.pull_file(device_htrace_file, local_htrace_path)
            if not os.path.exists(local_htrace_path):
                Log.error(f"Failed to pull htrace file to: {local_htrace_path}")
                return

            Log.info(f"Successfully saved perf and htrace data for step {step_id}")
            Log.info(f"Perf data saved to: {local_perf_path}")
            Log.info(f"Htrace data saved to: {local_htrace_path}")

        except Exception as e:
            Log.error(f"Error saving perf and htrace data: {str(e)}")
            # 尝试获取更多调试信息
            self.driver.shell("df -h")
            self.driver.shell("ls -l /data/local/tmp/")

    def execute_step_with_perf(self, step_id, action_func, duration):
        """
        执行一个步骤并收集性能数据

        Args:
            step_id: 步骤ID
            action_func: 要执行的动作函数
            duration: 性能数据采集持续时间（秒）
        """
        # 设置当前步骤的输出路径
        output_file = f"/data/local/tmp/hiperf_step{step_id}.data"

        # 确保设备上的目标目录存在
        output_dir = os.path.dirname(output_file)
        self.driver.shell(f"mkdir -p {output_dir}")

        # 清理可能存在的旧文件
        self.driver.shell(f"rm -f {output_file}")

        if self.pid == -1:
            self.pid = self._get_app_pid()

        Log.info(f'execute_step_with_perf thread start run {duration}s')
        # 创建并启动 hiperf 线程
        hiperf_cmd = PerfTestCase._get_hiperf_cmd(self.pid, output_file, duration)
        hiperf_thread = threading.Thread(target=PerfTestCase._run_hiperf, args=(self.driver, hiperf_cmd))
        hiperf_thread.start()

        # 执行动作
        action_func(self.driver)

        # 等待 hiperf 线程完成
        hiperf_thread.join()
        Log.info(f'execute_step_with_perf thread end')

        # 保存性能数据和htrace数据
        self._save_perf_data(output_file, step_id)

    def execute_step_with_perf_and_trace(self, step_id, action_func, duration):
        """
        执行一个步骤并同时收集性能数据和trace数据

        Args:
            step_id: 步骤ID
            action_func: 要执行的动作函数
            duration: 数据采集持续时间（秒）
        """
        # 设置当前步骤的输出路径
        output_file = f"/data/local/tmp/hiperf_step{step_id}.data"

        # 确保设备上的目标目录存在
        output_dir = os.path.dirname(output_file)
        self.driver.shell(f"mkdir -p {output_dir}")

        # 清理可能存在的旧文件
        self.driver.shell(f"rm -f {output_file}")
        self.driver.shell(f"rm -f {output_file}.htrace")

        if self.pid == -1:
            self.pid = self._get_app_pid()

        Log.info(f'execute_step_with_perf_and_trace thread start run {duration}s')

        # 创建并启动同时收集perf和trace的线程
        cmd = PerfTestCase._get_trace_and_perf_cmd(self.pid, output_file, duration)
        perf_trace_thread = threading.Thread(target=PerfTestCase._run_hiperf, args=(self.driver, cmd))
        perf_trace_thread.start()

        # 执行动作
        action_func(self.driver)

        # 等待线程完成
        perf_trace_thread.join()
        Log.info(f'execute_step_with_perf_and_trace thread end')

        # 保存性能数据和htrace数据
        self._save_perf_and_htrace_data(output_file, step_id)

    def _save_test_info(self):
        """
        生成并保存测试信息到testInfo.json
        :return: 保存的结果字典
        """
        # 确保输出目录存在
        os.makedirs(self.report_path, exist_ok=True)

        # 从配置中获取应用名称，如果没有配置则自动获取
        app_version = self._get_app_version()

        # 准备结果信息
        result = {
            "app_id": self.app_package,
            "app_name": self.app_name,
            "app_version": app_version,
            "scene": self.TAG,
            "timestamp": int(time.time() * 1000)  # 毫秒级时间戳
        }

        # 保存到文件
        result_path = os.path.join(self.report_path, 'testInfo.json')
        with open(result_path, 'w', encoding='utf-8') as f:
            json.dump(result, f, indent=4, ensure_ascii=False)

        return result

    def _get_app_version(self) -> str:
        """
        获取应用版本号
        :return: str: 应用版本号
        """
        # 使用 bm dump 命令获取版本号
        cmd = f"bm dump -n {self.app_package}"
        result = self.driver.shell(cmd)
        Log.debug(f"Debug - bm dump result: {result}")  # 添加调试输出

        try:
            # 解析 JSON 结果
            # 移除开头的包名和冒号
            json_str = result.split(':', 1)[1].strip()
            data = json.loads(json_str)

            if 'applicationInfo' in data and 'versionName' in data['applicationInfo']:
                version = data['applicationInfo']['versionName']
                if version:
                    Log.debug(f"Debug - Found version: {version}")  # 添加调试输出
                    return version
        except json.JSONDecodeError as e:
            Log.debug(f"Debug - JSON parsing error: {e}")  # 添加调试输出

        Log.debug(f"Debug - No version found for {self.app_package}")  # 添加调试输出
        return "Unknown Version"  # 如果无法获取版本号，返回未知版本

    def _get_app_pid(self) -> int:
        pid_cmd = f"pidof {self.app_package}"
        return int(self.driver.shell(pid_cmd).strip())<|MERGE_RESOLUTION|>--- conflicted
+++ resolved
@@ -161,11 +161,7 @@
         driver.shell(cmd, timeout=120)
 
     @staticmethod
-<<<<<<< HEAD
-    def _generate_hapray_report(scene_dirs: list[str], scene_dir: str) -> bool:
-=======
     def generate_hapray_report(scene_dirs: list[str], scene_dir: str) -> bool:
->>>>>>> 54e39704
         if not scene_dirs:
             Log.error("Error: scene_dirs length is 0!")
             return False
