--- conflicted
+++ resolved
@@ -53,20 +53,14 @@
         frame_data_path = os.path.join(scene_dir, 'htrace', 'frame_analysis_summary.json')
         empty_frames_analysis_path = os.path.join(scene_dir, 'htrace', 'empty_frames_analysis.json')
         component_reusability_path = os.path.join(scene_dir, 'htrace', 'component_reusability_report.json')
-<<<<<<< HEAD
-=======
         cold_start_analysis_path = os.path.join(scene_dir, 'htrace', 'cold_start_analysis_summary.json')
->>>>>>> 6d3ae7b3
 
         data = cls()
         data.load_perf_data(perf_data_path)
         data.load_frame_data(frame_data_path)
         data.load_empty_frame_data(empty_frames_analysis_path)
         data.load_component_reusability_data(component_reusability_path)
-<<<<<<< HEAD
-=======
         data.load_cold_start_analysis_data(cold_start_analysis_path)
->>>>>>> 6d3ae7b3
         data.extract_basic_info()
         return data
 
