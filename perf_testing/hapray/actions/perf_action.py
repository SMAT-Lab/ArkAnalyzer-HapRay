--- conflicted
+++ resolved
@@ -284,13 +284,8 @@
         if parsed_args.hapflow:
             try:
                 run_hapflow_pipeline(
-<<<<<<< HEAD
-                    reports_root=reports_path,               
-                    homecheck_root=parsed_args.hapflow       
-=======
                     reports_root=reports_path,  # HapRay 当次输出 reports/<timestamp>
                     homecheck_root=parsed_args.hapflow,  # 你的 Homecheck 根目录
->>>>>>> a16cc3e3
                 )
             except Exception as e:
                 logging.getLogger().exception('HapFlow pipeline failed: %s', e)
