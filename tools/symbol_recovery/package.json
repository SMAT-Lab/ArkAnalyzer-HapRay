--- conflicted
+++ resolved
@@ -1,10 +1,6 @@
 {
   "name": "symbol-recovery",
-<<<<<<< HEAD
-  "version": "1.0.0",
-=======
   "version": "1.3.1",
->>>>>>> 3c7d1941
   "description": "二进制符号恢复工具：支持 perf.data 和 Excel 偏移量两种模式",
   "files": [
     "dist",
